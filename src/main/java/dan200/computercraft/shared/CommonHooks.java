/*
 * This file is part of ComputerCraft - http://www.computercraft.info
 * Copyright Daniel Ratcliffe, 2011-2022. Do not distribute without permission.
 * Send enquiries to dratcliffe@gmail.com
 */
package dan200.computercraft.shared;

import dan200.computercraft.ComputerCraft;
import dan200.computercraft.core.apis.http.NetworkUtils;
import dan200.computercraft.core.filesystem.ResourceMount;
import dan200.computercraft.shared.command.CommandComputerCraft;
<<<<<<< HEAD
import dan200.computercraft.shared.computer.core.IComputer;
import dan200.computercraft.shared.computer.core.IContainerComputer;
import dan200.computercraft.shared.computer.core.ServerComputer;
import dan200.computercraft.shared.network.NetworkHandler;
import dan200.computercraft.shared.network.client.UpgradesLoadedMessage;
import dan200.computercraft.shared.peripheral.modem.wireless.WirelessNetwork;
import net.minecraft.resources.ResourceLocation;
=======
import dan200.computercraft.shared.computer.core.ServerContext;
import dan200.computercraft.shared.computer.metrics.ComputerMBean;
import dan200.computercraft.shared.peripheral.modem.wireless.WirelessNetwork;
import net.minecraft.entity.EntityType;
import net.minecraft.loot.ConstantRange;
import net.minecraft.loot.LootPool;
import net.minecraft.loot.LootTables;
import net.minecraft.loot.TableLootEntry;
>>>>>>> 562f224c
import net.minecraft.server.MinecraftServer;
import net.minecraft.server.dedicated.DedicatedServer;
import net.minecraft.world.entity.EntityType;
import net.minecraft.world.inventory.AbstractContainerMenu;
import net.minecraft.world.level.storage.loot.BuiltInLootTables;
import net.minecraft.world.level.storage.loot.LootPool;
import net.minecraft.world.level.storage.loot.entries.LootTableReference;
import net.minecraft.world.level.storage.loot.providers.number.ConstantValue;
import net.minecraftforge.event.*;
<<<<<<< HEAD
import net.minecraftforge.event.entity.player.PlayerContainerEvent;
import net.minecraftforge.event.server.ServerStartingEvent;
import net.minecraftforge.event.server.ServerStoppedEvent;
import net.minecraftforge.eventbus.api.SubscribeEvent;
import net.minecraftforge.fml.common.Mod;
=======
import net.minecraftforge.eventbus.api.SubscribeEvent;
import net.minecraftforge.fml.common.Mod;
import net.minecraftforge.fml.event.server.FMLServerStartingEvent;
import net.minecraftforge.fml.event.server.FMLServerStoppedEvent;
import net.minecraftforge.fml.server.ServerLifecycleHooks;
>>>>>>> 562f224c

import java.util.Arrays;
import java.util.HashSet;
import java.util.Set;

/**
 * Miscellaneous hooks which are present on the client and server.
 * <p>
 * These should possibly be refactored into separate classes at some point, but are fine here for now.
 *
 * @see dan200.computercraft.client.ClientHooks For client-specific ones.
 */
@Mod.EventBusSubscriber( modid = ComputerCraft.MOD_ID )
public final class CommonHooks
{
    private CommonHooks()
    {
    }

    @SubscribeEvent
    public static void onServerTick( TickEvent.ServerTickEvent event )
    {
        if( event.phase == TickEvent.Phase.START )
        {
<<<<<<< HEAD
            MainThread.executePendingTasks();
            ComputerCraft.serverComputerRegistry.update();
        }
    }

    @SubscribeEvent
    public static void onContainerOpen( PlayerContainerEvent.Open event )
    {
        // If we're opening a computer container then broadcast the terminal state
        AbstractContainerMenu container = event.getContainer();
        if( container instanceof IContainerComputer )
        {
            IComputer computer = ((IContainerComputer) container).getComputer();
            if( computer instanceof ServerComputer )
            {
                ((ServerComputer) computer).sendTerminalState( event.getPlayer() );
            }
=======
            ServerContext.get( ServerLifecycleHooks.getCurrentServer() ).tick();
>>>>>>> 562f224c
        }
    }

    @SubscribeEvent
    public static void onRegisterCommand( RegisterCommandsEvent event )
    {
        CommandComputerCraft.register( event.getDispatcher() );
    }

    @SubscribeEvent
    public static void onServerStarting( ServerStartingEvent event )
    {
        MinecraftServer server = event.getServer();
        if( server instanceof DedicatedServer dediServer && dediServer.getProperties().enableJmxMonitoring )
        {
            ComputerMBean.register();
        }

        resetState();
        ServerContext.create( server );
        ComputerMBean.start( server );
    }

    @SubscribeEvent
    public static void onServerStopped( ServerStoppedEvent event )
    {
        resetState();
    }

    private static void resetState()
    {
        ServerContext.close();
        WirelessNetwork.resetNetworks();
        NetworkUtils.reset();
    }

    public static final ResourceLocation LOOT_TREASURE_DISK = new ResourceLocation( ComputerCraft.MOD_ID, "treasure_disk" );

    private static final Set<ResourceLocation> TABLES = new HashSet<>( Arrays.asList(
        BuiltInLootTables.SIMPLE_DUNGEON,
        BuiltInLootTables.ABANDONED_MINESHAFT,
        BuiltInLootTables.STRONGHOLD_CORRIDOR,
        BuiltInLootTables.STRONGHOLD_CROSSING,
        BuiltInLootTables.STRONGHOLD_LIBRARY,
        BuiltInLootTables.DESERT_PYRAMID,
        BuiltInLootTables.JUNGLE_TEMPLE,
        BuiltInLootTables.IGLOO_CHEST,
        BuiltInLootTables.WOODLAND_MANSION,
        BuiltInLootTables.VILLAGE_CARTOGRAPHER
    ) );

    @SubscribeEvent
    public static void lootLoad( LootTableLoadEvent event )
    {
        ResourceLocation name = event.getName();
        if( !name.getNamespace().equals( "minecraft" ) || !TABLES.contains( name ) ) return;

        event.getTable().addPool( LootPool.lootPool()
            .add( LootTableReference.lootTableReference( LOOT_TREASURE_DISK ) )
            .setRolls( ConstantValue.exactly( 1 ) )
            .name( "computercraft_treasure" )
            .build() );
    }

    @SubscribeEvent
    public static void onAddReloadListeners( AddReloadListenerEvent event )
    {
        event.addListener( ResourceMount.RELOAD_LISTENER );
        event.addListener( TurtleUpgrades.instance() );
        event.addListener( PocketUpgrades.instance() );
    }

    @SubscribeEvent
    public static void onDatapackSync( OnDatapackSyncEvent event )
    {
        var packet = new UpgradesLoadedMessage();
        if( event.getPlayer() == null )
        {
            NetworkHandler.sendToAllPlayers( packet );
        }
        else
        {
            NetworkHandler.sendToPlayer( event.getPlayer(), packet );
        }
    }

    @SubscribeEvent
    public static void onMissingEntityMappingsEvent( RegistryEvent.MissingMappings<EntityType<?>> event )
    {
        ResourceLocation id = new ResourceLocation( ComputerCraft.MOD_ID, "turtle_player" );
        for( RegistryEvent.MissingMappings.Mapping<EntityType<?>> mapping : event.getMappings( ComputerCraft.MOD_ID ) )
        {
            if( mapping.key.equals( id ) ) mapping.ignore();
        }
    }
}<|MERGE_RESOLUTION|>--- conflicted
+++ resolved
@@ -9,46 +9,25 @@
 import dan200.computercraft.core.apis.http.NetworkUtils;
 import dan200.computercraft.core.filesystem.ResourceMount;
 import dan200.computercraft.shared.command.CommandComputerCraft;
-<<<<<<< HEAD
-import dan200.computercraft.shared.computer.core.IComputer;
-import dan200.computercraft.shared.computer.core.IContainerComputer;
-import dan200.computercraft.shared.computer.core.ServerComputer;
+import dan200.computercraft.shared.computer.core.ServerContext;
+import dan200.computercraft.shared.computer.metrics.ComputerMBean;
 import dan200.computercraft.shared.network.NetworkHandler;
 import dan200.computercraft.shared.network.client.UpgradesLoadedMessage;
 import dan200.computercraft.shared.peripheral.modem.wireless.WirelessNetwork;
 import net.minecraft.resources.ResourceLocation;
-=======
-import dan200.computercraft.shared.computer.core.ServerContext;
-import dan200.computercraft.shared.computer.metrics.ComputerMBean;
-import dan200.computercraft.shared.peripheral.modem.wireless.WirelessNetwork;
-import net.minecraft.entity.EntityType;
-import net.minecraft.loot.ConstantRange;
-import net.minecraft.loot.LootPool;
-import net.minecraft.loot.LootTables;
-import net.minecraft.loot.TableLootEntry;
->>>>>>> 562f224c
 import net.minecraft.server.MinecraftServer;
 import net.minecraft.server.dedicated.DedicatedServer;
 import net.minecraft.world.entity.EntityType;
-import net.minecraft.world.inventory.AbstractContainerMenu;
 import net.minecraft.world.level.storage.loot.BuiltInLootTables;
 import net.minecraft.world.level.storage.loot.LootPool;
 import net.minecraft.world.level.storage.loot.entries.LootTableReference;
 import net.minecraft.world.level.storage.loot.providers.number.ConstantValue;
 import net.minecraftforge.event.*;
-<<<<<<< HEAD
-import net.minecraftforge.event.entity.player.PlayerContainerEvent;
 import net.minecraftforge.event.server.ServerStartingEvent;
 import net.minecraftforge.event.server.ServerStoppedEvent;
 import net.minecraftforge.eventbus.api.SubscribeEvent;
 import net.minecraftforge.fml.common.Mod;
-=======
-import net.minecraftforge.eventbus.api.SubscribeEvent;
-import net.minecraftforge.fml.common.Mod;
-import net.minecraftforge.fml.event.server.FMLServerStartingEvent;
-import net.minecraftforge.fml.event.server.FMLServerStoppedEvent;
-import net.minecraftforge.fml.server.ServerLifecycleHooks;
->>>>>>> 562f224c
+import net.minecraftforge.server.ServerLifecycleHooks;
 
 import java.util.Arrays;
 import java.util.HashSet;
@@ -73,27 +52,7 @@
     {
         if( event.phase == TickEvent.Phase.START )
         {
-<<<<<<< HEAD
-            MainThread.executePendingTasks();
-            ComputerCraft.serverComputerRegistry.update();
-        }
-    }
-
-    @SubscribeEvent
-    public static void onContainerOpen( PlayerContainerEvent.Open event )
-    {
-        // If we're opening a computer container then broadcast the terminal state
-        AbstractContainerMenu container = event.getContainer();
-        if( container instanceof IContainerComputer )
-        {
-            IComputer computer = ((IContainerComputer) container).getComputer();
-            if( computer instanceof ServerComputer )
-            {
-                ((ServerComputer) computer).sendTerminalState( event.getPlayer() );
-            }
-=======
             ServerContext.get( ServerLifecycleHooks.getCurrentServer() ).tick();
->>>>>>> 562f224c
         }
     }
 
