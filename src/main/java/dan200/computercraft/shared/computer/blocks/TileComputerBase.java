/*
 * This file is part of ComputerCraft - http://www.computercraft.info
 * Copyright Daniel Ratcliffe, 2011-2019. Do not distribute without permission.
 * Send enquiries to dratcliffe@gmail.com
 */

package dan200.computercraft.shared.computer.blocks;

import dan200.computercraft.ComputerCraft;
import dan200.computercraft.api.peripheral.IPeripheral;
import dan200.computercraft.api.peripheral.IPeripheralTile;
import dan200.computercraft.core.computer.ComputerSide;
import dan200.computercraft.shared.BundledRedstone;
import dan200.computercraft.shared.Peripherals;
import dan200.computercraft.shared.common.TileGeneric;
import dan200.computercraft.shared.computer.core.ComputerFamily;
import dan200.computercraft.shared.computer.core.ComputerState;
import dan200.computercraft.shared.computer.core.ServerComputer;
import dan200.computercraft.shared.network.container.ComputerContainerData;
import dan200.computercraft.shared.util.DirectionUtil;
import dan200.computercraft.shared.util.RedstoneUtil;
import joptsimple.internal.Strings;
import net.minecraft.block.BlockState;
import net.minecraft.block.Blocks;
import net.minecraft.block.RedstoneDiodeBlock;
import net.minecraft.block.RedstoneWireBlock;
import net.minecraft.entity.player.PlayerEntity;
import net.minecraft.inventory.container.INamedContainerProvider;
import net.minecraft.item.ItemStack;
import net.minecraft.item.Items;
import net.minecraft.nbt.CompoundNBT;
import net.minecraft.tileentity.ITickableTileEntity;
import net.minecraft.tileentity.TileEntityType;
import net.minecraft.util.Direction;
import net.minecraft.util.Hand;
import net.minecraft.util.INameable;
import net.minecraft.util.math.BlockPos;
import net.minecraft.util.math.BlockRayTraceResult;
import net.minecraft.util.text.ITextComponent;
import net.minecraft.util.text.StringTextComponent;
import net.minecraft.world.World;

import javax.annotation.Nonnull;
import javax.annotation.Nullable;
import java.util.Objects;

public abstract class TileComputerBase extends TileGeneric implements IComputerTile, ITickableTileEntity, IPeripheralTile, INameable, INamedContainerProvider
{
    private static final String NBT_ID = "ComputerId";
    private static final String NBT_LABEL = "Label";
    private static final String NBT_ON = "On";

    private int m_instanceID = -1;
    private int m_computerID = -1;
    protected String label = null;
    private boolean m_on = false;
    boolean m_startOn = false;
    private boolean m_fresh = false;

    private final ComputerFamily family;

    public TileComputerBase( TileEntityType<? extends TileGeneric> type, ComputerFamily family )
    {
        super( type );
        this.family = family;
    }

    protected void unload()
    {
        if( m_instanceID >= 0 )
        {
            if( !getWorld().isRemote ) ComputerCraft.serverComputerRegistry.remove( m_instanceID );
            m_instanceID = -1;
        }
    }

    @Override
    public void destroy()
    {
        unload();
        for( Direction dir : DirectionUtil.FACINGS )
        {
            RedstoneUtil.propagateRedstoneOutput( getWorld(), getPos(), dir );
        }
    }

    @Override
    public void onChunkUnloaded()
    {
        unload();
    }

    @Override
    public void remove()
    {
        unload();
        super.remove();
    }

    protected boolean canNameWithTag( PlayerEntity player )
    {
        return false;
    }

    @Override
    public boolean onActivate( PlayerEntity player, Hand hand, BlockRayTraceResult hit )
    {
        ItemStack currentItem = player.getHeldItem( hand );
        if( !currentItem.isEmpty() && currentItem.getItem() == Items.NAME_TAG && canNameWithTag( player ) && currentItem.hasDisplayName() )
        {
            // Label to rename computer
            if( !getWorld().isRemote )
            {
                setLabel( currentItem.getDisplayName().getString() );
                currentItem.shrink( 1 );
            }
            return true;
        }
        else if( !player.isSneaking() )
        {
            // Regular right click to activate computer
            if( !getWorld().isRemote && isUsable( player, false ) )
            {
                createServerComputer().turnOn();
                new ComputerContainerData( createServerComputer() ).open( player, this );
            }
            return true;
        }
        return false;
    }

    @Override
    public void onNeighbourChange( @Nonnull BlockPos neighbour )
    {
        updateInput( neighbour );
    }

    @Override
    public void onNeighbourTileEntityChange( @Nonnull BlockPos neighbour )
    {
        updateInput( neighbour );
    }

    @Override
    public void tick()
    {
        if( !getWorld().isRemote )
        {
            ServerComputer computer = createServerComputer();
            if( computer == null ) return;

            // If the computer isn't on and should be, then turn it on
            if( m_startOn || (m_fresh && m_on) )
            {
<<<<<<< HEAD
                computer.turnOn();
                m_startOn = false;
=======
                if( m_startOn || (m_fresh && m_on) )
                {
                    computer.turnOn();
                    m_startOn = false;
                }
                computer.keepAlive();

                m_fresh = false;
                m_computerID = computer.getID();
                label = computer.getLabel();
                m_on = computer.isOn();

                if( computer.hasOutputChanged() ) updateOutput();
>>>>>>> 29dce26b
            }

            computer.keepAlive();

            m_fresh = false;
            m_computerID = computer.getID();
            m_label = computer.getLabel();
            m_on = computer.isOn();

            if( computer.hasOutputChanged() ) updateOutput();

            // Update the block state if needed. We don't fire a block update intentionally,
            // as this only really is needed on the client side.
            updateBlockState( computer.getState() );

            if( computer.hasOutputChanged() ) updateOutput();
        }
    }

    protected abstract void updateBlockState( ComputerState newState );

    @Nonnull
    @Override
    public CompoundNBT write( CompoundNBT nbt )
    {
        // Save ID, label and power state
<<<<<<< HEAD
        if( m_computerID >= 0 ) nbt.putInt( NBT_ID, m_computerID );
        if( m_label != null ) nbt.putString( NBT_LABEL, m_label );
        nbt.putBoolean( NBT_ON, m_on );

        return super.write( nbt );
=======
        if( m_computerID >= 0 )
        {
            nbt.setInteger( "computerID", m_computerID );
        }
        if( label != null )
        {
            nbt.setString( "label", label );
        }
        nbt.setBoolean( "on", m_on );
        return super.writeToNBT( nbt );
>>>>>>> 29dce26b
    }

    @Override
    public void read( CompoundNBT nbt )
    {
        super.read( nbt );

<<<<<<< HEAD
        // Load ID, label and power state
        m_computerID = nbt.contains( NBT_ID ) ? nbt.getInt( NBT_ID ) : -1;
        m_label = nbt.contains( NBT_LABEL ) ? nbt.getString( NBT_LABEL ) : null;
        m_on = m_startOn = nbt.getBoolean( NBT_ON );
=======
        // Load ID
        int id = -1;
        if( nbt.hasKey( "computerID" ) )
        {
            // Post-1.6 computers
            id = nbt.getInteger( "computerID" );
        }
        else if( nbt.hasKey( "userDir" ) )
        {
            // Pre-1.6 computers
            String userDir = nbt.getString( "userDir" );
            try
            {
                id = Integer.parseInt( userDir );
            }
            catch( NumberFormatException e )
            {
                // Ignore badly formatted data
            }
        }
        m_computerID = id;

        // Load label
        label = nbt.hasKey( "label" ) ? nbt.getString( "label" ) : null;

        // Load power state
        m_startOn = nbt.getBoolean( "on" );
        m_on = m_startOn;
>>>>>>> 29dce26b
    }

    protected boolean isPeripheralBlockedOnSide( ComputerSide localSide )
    {
        return false;
    }

    protected abstract Direction getDirection();

    protected ComputerSide remapToLocalSide( Direction globalSide )
    {
        return remapLocalSide( DirectionUtil.toLocal( getDirection(), globalSide ) );
    }

    protected ComputerSide remapLocalSide( ComputerSide localSide )
    {
        return localSide;
    }

    private void updateSideInput( ServerComputer computer, Direction dir, BlockPos offset )
    {
        Direction offsetSide = dir.getOpposite();
        ComputerSide localDir = remapToLocalSide( dir );

        computer.setRedstoneInput( localDir, getRedstoneInput( world, offset, dir ) );
        computer.setBundledRedstoneInput( localDir, BundledRedstone.getOutput( getWorld(), offset, offsetSide ) );
        if( !isPeripheralBlockedOnSide( localDir ) )
        {
            computer.setPeripheral( localDir, Peripherals.getPeripheral( getWorld(), offset, offsetSide ) );
        }
    }

    /**
     * Gets the redstone input for an adjacent block
     *
     * @param world The world we exist in
     * @param pos   The position of the neighbour
     * @param side  The side we are reading from
     * @return The effective redstone power
     * @see RedstoneDiodeBlock#calculateInputStrength(World, BlockPos, BlockState)
     */
    protected static int getRedstoneInput( World world, BlockPos pos, Direction side )
    {
        int power = world.getRedstonePower( pos, side );
        if( power >= 15 ) return power;

        BlockState neighbour = world.getBlockState( pos );
        return neighbour.getBlock() == Blocks.REDSTONE_WIRE
            ? Math.max( power, neighbour.get( RedstoneWireBlock.POWER ) )
            : power;
    }

    public void updateInput()
    {
        if( getWorld() == null || getWorld().isRemote ) return;

        // Update all sides
        ServerComputer computer = getServerComputer();
        if( computer == null ) return;

        BlockPos pos = computer.getPosition();
        for( Direction dir : DirectionUtil.FACINGS )
        {
            updateSideInput( computer, dir, pos.offset( dir ) );
        }
    }

    private void updateInput( BlockPos neighbour )
    {
        if( getWorld() == null || getWorld().isRemote ) return;

        ServerComputer computer = getServerComputer();
        if( computer == null ) return;

        BlockPos pos = computer.getPosition();
        for( Direction dir : DirectionUtil.FACINGS )
        {
            BlockPos offset = pos.offset( dir );
            if( offset.equals( neighbour ) )
            {
                updateSideInput( computer, dir, offset );
                break;
            }
        }

        // If the position is not any adjacent one, update all inputs.
        updateInput();
    }

    public void updateOutput()
    {
        // Update redstone
        updateBlock();
        for( Direction dir : DirectionUtil.FACINGS )
        {
            RedstoneUtil.propagateRedstoneOutput( getWorld(), getPos(), dir );
        }
    }

    protected abstract ServerComputer createComputer( int instanceID, int id );

    public abstract ComputerProxy createProxy();

    @Override
    public final int getComputerID()
    {
        return m_computerID;
    }

    @Override
    public final String getLabel()
    {
        return label;
    }

    @Override
    public final void setComputerID( int id )
    {
        if( getWorld().isRemote || m_computerID == id ) return;

        m_computerID = id;
        ServerComputer computer = getServerComputer();
        if( computer != null ) computer.setID( m_computerID );
        markDirty();
    }

    @Override
    public final void setLabel( String label )
    {
        if( getWorld().isRemote || Objects.equals( this.label, label ) ) return;

        this.label = label;
        ServerComputer computer = getServerComputer();
        if( computer != null ) computer.setLabel( label );
        markDirty();
    }

    @Override
    public ComputerFamily getFamily()
    {
        return family;
    }

    public ServerComputer createServerComputer()
    {
        if( getWorld().isRemote ) return null;

        boolean changed = false;
        if( m_instanceID < 0 )
        {
            m_instanceID = ComputerCraft.serverComputerRegistry.getUnusedInstanceID();
            changed = true;
        }
        if( !ComputerCraft.serverComputerRegistry.contains( m_instanceID ) )
        {
            ServerComputer computer = createComputer( m_instanceID, m_computerID );
            ComputerCraft.serverComputerRegistry.add( m_instanceID, computer );
            m_fresh = true;
            changed = true;
        }
        if( changed )
        {
            updateBlock();
            updateInput();
        }
        return ComputerCraft.serverComputerRegistry.get( m_instanceID );
    }

    public ServerComputer getServerComputer()
    {
        return getWorld().isRemote ? null : ComputerCraft.serverComputerRegistry.get( m_instanceID );
    }

    // Networking stuff

    @Override
    protected void writeDescription( @Nonnull CompoundNBT nbt )
    {
        super.writeDescription( nbt );
<<<<<<< HEAD

        if( m_computerID >= 0 ) nbt.putInt( NBT_ID, m_computerID );
        if( m_label != null ) nbt.putString( NBT_LABEL, m_label );
=======
        if( m_instanceID >= 0 ) nbt.setInteger( "instanceID", m_instanceID );
        if( label != null ) nbt.setString( "label", label );
        if( m_computerID >= 0 ) nbt.setInteger( "computerID", m_computerID );
>>>>>>> 29dce26b
    }

    @Override
    protected void readDescription( @Nonnull CompoundNBT nbt )
    {
        super.readDescription( nbt );
<<<<<<< HEAD
        m_label = nbt.contains( NBT_LABEL ) ? nbt.getString( NBT_LABEL ) : null;
        m_computerID = nbt.contains( NBT_ID ) ? nbt.getInt( NBT_ID ) : -1;
=======
        m_instanceID = nbt.getInteger( "instanceID" );
        label = nbt.hasKey( "label" ) ? nbt.getString( "label" ) : null;
        m_computerID = nbt.hasKey( "computerID" ) ? nbt.getInteger( "computerID" ) : -1;
>>>>>>> 29dce26b
    }

    protected void transferStateFrom( TileComputerBase copy )
    {
        if( copy.m_computerID != m_computerID || copy.m_instanceID != m_instanceID )
        {
            unload();
            m_instanceID = copy.m_instanceID;
            m_computerID = copy.m_computerID;
            label = copy.label;
            m_on = copy.m_on;
            m_startOn = copy.m_startOn;
            updateBlock();
        }
        copy.m_instanceID = -1;
    }

    @Nullable
    @Override
    public IPeripheral getPeripheral( @Nonnull Direction side )
    {
        return new ComputerPeripheral( "computer", createProxy() );
    }

    @Nonnull
    @Override
    public ITextComponent getName()
    {
<<<<<<< HEAD
        return hasCustomName() ? new StringTextComponent( m_label ) : getBlockState().getBlock().getNameTextComponent();
=======
        return hasCustomName() ? label : getBlockType().getTranslationKey();
>>>>>>> 29dce26b
    }

    @Override
    public boolean hasCustomName()
    {
        return !Strings.isNullOrEmpty( label );
    }

    @Nullable
    @Override
    public ITextComponent getCustomName()
    {
        return hasCustomName() ? new StringTextComponent( m_label ) : null;
    }

    @Nonnull
    @Override
    public ITextComponent getDisplayName()
    {
        return INameable.super.getDisplayName();
    }
}<|MERGE_RESOLUTION|>--- conflicted
+++ resolved
@@ -152,31 +152,15 @@
             // If the computer isn't on and should be, then turn it on
             if( m_startOn || (m_fresh && m_on) )
             {
-<<<<<<< HEAD
                 computer.turnOn();
                 m_startOn = false;
-=======
-                if( m_startOn || (m_fresh && m_on) )
-                {
-                    computer.turnOn();
-                    m_startOn = false;
-                }
-                computer.keepAlive();
-
-                m_fresh = false;
-                m_computerID = computer.getID();
-                label = computer.getLabel();
-                m_on = computer.isOn();
-
-                if( computer.hasOutputChanged() ) updateOutput();
->>>>>>> 29dce26b
             }
 
             computer.keepAlive();
 
             m_fresh = false;
             m_computerID = computer.getID();
-            m_label = computer.getLabel();
+            label = computer.getLabel();
             m_on = computer.isOn();
 
             if( computer.hasOutputChanged() ) updateOutput();
@@ -196,24 +180,11 @@
     public CompoundNBT write( CompoundNBT nbt )
     {
         // Save ID, label and power state
-<<<<<<< HEAD
         if( m_computerID >= 0 ) nbt.putInt( NBT_ID, m_computerID );
-        if( m_label != null ) nbt.putString( NBT_LABEL, m_label );
+        if( label != null ) nbt.putString( NBT_LABEL, label );
         nbt.putBoolean( NBT_ON, m_on );
 
         return super.write( nbt );
-=======
-        if( m_computerID >= 0 )
-        {
-            nbt.setInteger( "computerID", m_computerID );
-        }
-        if( label != null )
-        {
-            nbt.setString( "label", label );
-        }
-        nbt.setBoolean( "on", m_on );
-        return super.writeToNBT( nbt );
->>>>>>> 29dce26b
     }
 
     @Override
@@ -221,41 +192,10 @@
     {
         super.read( nbt );
 
-<<<<<<< HEAD
         // Load ID, label and power state
         m_computerID = nbt.contains( NBT_ID ) ? nbt.getInt( NBT_ID ) : -1;
-        m_label = nbt.contains( NBT_LABEL ) ? nbt.getString( NBT_LABEL ) : null;
+        label = nbt.contains( NBT_LABEL ) ? nbt.getString( NBT_LABEL ) : null;
         m_on = m_startOn = nbt.getBoolean( NBT_ON );
-=======
-        // Load ID
-        int id = -1;
-        if( nbt.hasKey( "computerID" ) )
-        {
-            // Post-1.6 computers
-            id = nbt.getInteger( "computerID" );
-        }
-        else if( nbt.hasKey( "userDir" ) )
-        {
-            // Pre-1.6 computers
-            String userDir = nbt.getString( "userDir" );
-            try
-            {
-                id = Integer.parseInt( userDir );
-            }
-            catch( NumberFormatException e )
-            {
-                // Ignore badly formatted data
-            }
-        }
-        m_computerID = id;
-
-        // Load label
-        label = nbt.hasKey( "label" ) ? nbt.getString( "label" ) : null;
-
-        // Load power state
-        m_startOn = nbt.getBoolean( "on" );
-        m_on = m_startOn;
->>>>>>> 29dce26b
     }
 
     protected boolean isPeripheralBlockedOnSide( ComputerSide localSide )
@@ -435,29 +375,16 @@
     protected void writeDescription( @Nonnull CompoundNBT nbt )
     {
         super.writeDescription( nbt );
-<<<<<<< HEAD
-
+        if( label != null ) nbt.putString( NBT_LABEL, label );
         if( m_computerID >= 0 ) nbt.putInt( NBT_ID, m_computerID );
-        if( m_label != null ) nbt.putString( NBT_LABEL, m_label );
-=======
-        if( m_instanceID >= 0 ) nbt.setInteger( "instanceID", m_instanceID );
-        if( label != null ) nbt.setString( "label", label );
-        if( m_computerID >= 0 ) nbt.setInteger( "computerID", m_computerID );
->>>>>>> 29dce26b
     }
 
     @Override
     protected void readDescription( @Nonnull CompoundNBT nbt )
     {
         super.readDescription( nbt );
-<<<<<<< HEAD
-        m_label = nbt.contains( NBT_LABEL ) ? nbt.getString( NBT_LABEL ) : null;
+        label = nbt.contains( NBT_LABEL ) ? nbt.getString( NBT_LABEL ) : null;
         m_computerID = nbt.contains( NBT_ID ) ? nbt.getInt( NBT_ID ) : -1;
-=======
-        m_instanceID = nbt.getInteger( "instanceID" );
-        label = nbt.hasKey( "label" ) ? nbt.getString( "label" ) : null;
-        m_computerID = nbt.hasKey( "computerID" ) ? nbt.getInteger( "computerID" ) : -1;
->>>>>>> 29dce26b
     }
 
     protected void transferStateFrom( TileComputerBase copy )
@@ -486,11 +413,7 @@
     @Override
     public ITextComponent getName()
     {
-<<<<<<< HEAD
-        return hasCustomName() ? new StringTextComponent( m_label ) : getBlockState().getBlock().getNameTextComponent();
-=======
-        return hasCustomName() ? label : getBlockType().getTranslationKey();
->>>>>>> 29dce26b
+        return hasCustomName() ? new StringTextComponent( label ) : getBlockState().getBlock().getNameTextComponent();
     }
 
     @Override
@@ -503,7 +426,7 @@
     @Override
     public ITextComponent getCustomName()
     {
-        return hasCustomName() ? new StringTextComponent( m_label ) : null;
+        return hasCustomName() ? new StringTextComponent( label ) : null;
     }
 
     @Nonnull
