--- conflicted
+++ resolved
@@ -156,16 +156,12 @@
             <property name="tokens" value="COMMA" />
         </module>
         <module name="WhitespaceAround">
-<<<<<<< HEAD
-            <property name="allowEmptyConstructors" value="true" />
-            <property name="allowEmptyTypes" value="true" />
-=======
->>>>>>> 18d66bd7
             <property name="ignoreEnhancedForColon" value="false" />
             <!-- Allow empty functions -->
             <property name="allowEmptyLambdas" value="true" />
             <property name="allowEmptyMethods" value="true" />
             <property name="allowEmptyConstructors" value="true" />
+            <property name="allowEmptyTypes" value="true" />
 
             <property name="tokens" value="ASSIGN,BAND,BAND_ASSIGN,BOR,BOR_ASSIGN,BSR,BSR_ASSIGN,BXOR,BXOR_ASSIGN,COLON,DIV,DIV_ASSIGN,EQUAL,GE,GT,LAMBDA,LAND,LCURLY,LE,LITERAL_RETURN,LOR,LT,MINUS,MINUS_ASSIGN,MOD,MOD_ASSIGN,NOT_EQUAL,PLUS,PLUS_ASSIGN,QUESTION,RCURLY,SL,SLIST,SL_ASSIGN,SR,SR_ASSIGN,STAR,STAR_ASSIGN,LITERAL_ASSERT,TYPE_EXTENSION_AND" />
         </module>
