--- conflicted
+++ resolved
@@ -23,7 +23,6 @@
 import dan200.computercraft.shared.computer.items.ItemComputer;
 import dan200.computercraft.shared.computer.recipe.ComputerUpgradeRecipe;
 import dan200.computercraft.shared.data.BlockNamedEntityLootCondition;
-import dan200.computercraft.shared.data.ConstantLootConditionSerializer;
 import dan200.computercraft.shared.data.HasComputerIdLootCondition;
 import dan200.computercraft.shared.data.PlayerCreativeLootCondition;
 import dan200.computercraft.shared.media.items.ItemDisk;
@@ -66,15 +65,8 @@
 import dan200.computercraft.shared.turtle.recipes.TurtleRecipe;
 import dan200.computercraft.shared.turtle.recipes.TurtleUpgradeRecipe;
 import dan200.computercraft.shared.turtle.upgrades.*;
-<<<<<<< HEAD
-import dan200.computercraft.shared.util.CreativeTabMain;
-import dan200.computercraft.shared.util.FixedPointTileEntityType;
-import dan200.computercraft.shared.util.ImpostorRecipe;
-import dan200.computercraft.shared.util.ImpostorShapelessRecipe;
+import dan200.computercraft.shared.util.*;
 import net.minecraft.block.AbstractBlock;
-=======
-import dan200.computercraft.shared.util.*;
->>>>>>> 0f6db630
 import net.minecraft.block.Block;
 import net.minecraft.block.material.Material;
 import net.minecraft.entity.EntityClassification;
@@ -82,10 +74,10 @@
 import net.minecraft.inventory.container.ContainerType;
 import net.minecraft.item.*;
 import net.minecraft.item.crafting.IRecipeSerializer;
+import net.minecraft.loot.LootConditionType;
 import net.minecraft.tileentity.TileEntity;
 import net.minecraft.tileentity.TileEntityType;
 import net.minecraft.util.ResourceLocation;
-import net.minecraft.world.storage.loot.conditions.LootConditionManager;
 import net.minecraftforge.common.capabilities.CapabilityManager;
 import net.minecraftforge.energy.CapabilityEnergy;
 import net.minecraftforge.event.RegistryEvent;
@@ -399,23 +391,17 @@
 
     public static void registerLoot()
     {
-        LootConditionManager.register( ConstantLootConditionSerializer.of(
-            new ResourceLocation( ComputerCraft.MOD_ID, "block_named" ),
-            BlockNamedEntityLootCondition.class,
-            BlockNamedEntityLootCondition.INSTANCE
-        ) );
-
-        LootConditionManager.register( ConstantLootConditionSerializer.of(
-            new ResourceLocation( ComputerCraft.MOD_ID, "player_creative" ),
-            PlayerCreativeLootCondition.class,
-            PlayerCreativeLootCondition.INSTANCE
-        ) );
-
-        LootConditionManager.register( ConstantLootConditionSerializer.of(
-            new ResourceLocation( ComputerCraft.MOD_ID, "has_id" ),
-            HasComputerIdLootCondition.class,
-            HasComputerIdLootCondition.INSTANCE
-        ) );
+        registerCondition( "block_named", BlockNamedEntityLootCondition.TYPE );
+        registerCondition( "player_creative", PlayerCreativeLootCondition.TYPE );
+        registerCondition( "has_id", HasComputerIdLootCondition.TYPE );
+    }
+
+    private static void registerCondition( String name, LootConditionType serializer )
+    {
+        net.minecraft.util.registry.Registry.register(
+            net.minecraft.util.registry.Registry.LOOT_CONDITION_TYPE,
+            new ResourceLocation( ComputerCraft.MOD_ID, name ), serializer
+        );
     }
 
     public static void setup()
