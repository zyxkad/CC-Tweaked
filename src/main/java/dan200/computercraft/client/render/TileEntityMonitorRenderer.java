/*
 * This file is part of ComputerCraft - http://www.computercraft.info
 * Copyright Daniel Ratcliffe, 2011-2021. Do not distribute without permission.
 * Send enquiries to dratcliffe@gmail.com
 */
package dan200.computercraft.client.render;

import com.mojang.blaze3d.matrix.MatrixStack;
import com.mojang.blaze3d.platform.GlStateManager;
import com.mojang.blaze3d.vertex.IVertexBuilder;
import dan200.computercraft.client.FrameInfo;
import dan200.computercraft.client.gui.FixedWidthFontRenderer;
import dan200.computercraft.core.terminal.Terminal;
import dan200.computercraft.core.terminal.TextBuffer;
import dan200.computercraft.shared.peripheral.monitor.ClientMonitor;
import dan200.computercraft.shared.peripheral.monitor.MonitorRenderer;
import dan200.computercraft.shared.peripheral.monitor.TileMonitor;
import dan200.computercraft.shared.util.Colour;
import dan200.computercraft.shared.util.DirectionUtil;
import net.minecraft.client.renderer.*;
import net.minecraft.client.renderer.tileentity.TileEntityRenderer;
import net.minecraft.client.renderer.tileentity.TileEntityRendererDispatcher;
import net.minecraft.client.renderer.vertex.DefaultVertexFormats;
import net.minecraft.client.renderer.vertex.VertexBuffer;
import net.minecraft.util.Direction;
import net.minecraft.util.math.BlockPos;
import net.minecraft.util.math.vector.Matrix4f;
import net.minecraft.util.math.vector.TransformationMatrix;
import net.minecraft.util.math.vector.Vector3f;
import org.lwjgl.opengl.GL11;
import org.lwjgl.opengl.GL13;
import org.lwjgl.opengl.GL20;
import org.lwjgl.opengl.GL31;

import javax.annotation.Nonnull;
import java.nio.ByteBuffer;

import static dan200.computercraft.client.gui.FixedWidthFontRenderer.*;

public class TileEntityMonitorRenderer extends TileEntityRenderer<TileMonitor>
{
    /**
     * {@link TileMonitor#RENDER_MARGIN}, but a tiny bit of additional padding to ensure that there is no space between
     * the monitor frame and contents.
     */
    private static final float MARGIN = (float) (TileMonitor.RENDER_MARGIN * 1.1);
    private static ByteBuffer tboContents;

    private static final Matrix4f IDENTITY = TransformationMatrix.identity().getMatrix();

    public TileEntityMonitorRenderer( TileEntityRendererDispatcher rendererDispatcher )
    {
        super( rendererDispatcher );
    }

    @Override
    public void render( @Nonnull TileMonitor monitor, float partialTicks, @Nonnull MatrixStack transform, @Nonnull IRenderTypeBuffer renderer, int lightmapCoord, int overlayLight )
    {
        // Render from the origin monitor
        ClientMonitor originTerminal = monitor.getClientMonitor();

        if( originTerminal == null ) return;
        TileMonitor origin = originTerminal.getOrigin();
        BlockPos monitorPos = monitor.getBlockPos();

        // Ensure each monitor terminal is rendered only once. We allow rendering a specific tile
        // multiple times in a single frame to ensure compatibility with shaders which may run a
        // pass multiple times.
        long renderFrame = FrameInfo.getRenderFrame();
        if( originTerminal.lastRenderFrame == renderFrame && !monitorPos.equals( originTerminal.lastRenderPos ) )
        {
            return;
        }

        originTerminal.lastRenderFrame = renderFrame;
        originTerminal.lastRenderPos = monitorPos;

        BlockPos originPos = origin.getBlockPos();

        // Determine orientation
        Direction dir = origin.getDirection();
        Direction front = origin.getFront();
        float yaw = dir.toYRot();
        float pitch = DirectionUtil.toPitchAngle( front );

        // Setup initial transform
        transform.pushPose();
        transform.translate(
            originPos.getX() - monitorPos.getX() + 0.5,
            originPos.getY() - monitorPos.getY() + 0.5,
            originPos.getZ() - monitorPos.getZ() + 0.5
        );

        transform.mulPose( Vector3f.YN.rotationDegrees( yaw ) );
        transform.mulPose( Vector3f.XP.rotationDegrees( pitch ) );
        transform.translate(
            -0.5 + TileMonitor.RENDER_BORDER + TileMonitor.RENDER_MARGIN,
            origin.getHeight() - 0.5 - (TileMonitor.RENDER_BORDER + TileMonitor.RENDER_MARGIN) + 0,
            0.5
        );
        double xSize = origin.getWidth() - 2.0 * (TileMonitor.RENDER_MARGIN + TileMonitor.RENDER_BORDER);
        double ySize = origin.getHeight() - 2.0 * (TileMonitor.RENDER_MARGIN + TileMonitor.RENDER_BORDER);

        // Draw the contents
        Terminal terminal = originTerminal.getTerminal();
        if( terminal != null )
        {
            // Draw a terminal
            int width = terminal.getWidth(), height = terminal.getHeight();
            int pixelWidth = width * FONT_WIDTH, pixelHeight = height * FONT_HEIGHT;
            double xScale = xSize / pixelWidth;
            double yScale = ySize / pixelHeight;
            transform.pushPose();
            transform.scale( (float) xScale, (float) -yScale, 1.0f );

            Matrix4f matrix = transform.last().pose();

            // Sneaky hack here: we get a buffer now in order to flush existing ones and set up the appropriate
            // render state. I've no clue how well this'll work in future versions of Minecraft, but it does the trick
            // for now.
            IVertexBuilder buffer = renderer.getBuffer( FixedWidthFontRenderer.TYPE );
            FixedWidthFontRenderer.TYPE.setupRenderState();

            renderTerminal( matrix, originTerminal, (float) (MARGIN / xScale), (float) (MARGIN / yScale) );

            // We don't draw the cursor with the VBO, as it's dynamic and so we'll end up refreshing far more than is
            // reasonable.
            FixedWidthFontRenderer.drawCursor( matrix, buffer, 0, 0, terminal, !originTerminal.isColour() );

            transform.popPose();
        }
        else
        {
            FixedWidthFontRenderer.drawEmptyTerminal(
                transform.last().pose(), renderer,
                -MARGIN, MARGIN,
                (float) (xSize + 2 * MARGIN), (float) -(ySize + MARGIN * 2)
            );
        }

        FixedWidthFontRenderer.drawBlocker(
            transform.last().pose(), renderer,
            (float) -TileMonitor.RENDER_MARGIN, (float) TileMonitor.RENDER_MARGIN,
            (float) (xSize + 2 * TileMonitor.RENDER_MARGIN), (float) -(ySize + TileMonitor.RENDER_MARGIN * 2)
        );

<<<<<<< HEAD
        // Force a flush of the blocker. WorldRenderer.updateCameraAndRender will "finish" all the built-in
        // buffers before calling renderer.finish, which means the blocker isn't actually rendered at that point!
        renderer.getBuffer( RenderType.getSolid() );

        transform.pop();
=======
        transform.popPose();
>>>>>>> 34b5ede3
    }

    private static void renderTerminal( Matrix4f matrix, ClientMonitor monitor, float xMargin, float yMargin )
    {
        Terminal terminal = monitor.getTerminal();

        MonitorRenderer renderType = MonitorRenderer.current();
        boolean redraw = monitor.pollTerminalChanged();
        if( monitor.createBuffer( renderType ) ) redraw = true;

        switch( renderType )
        {
            case TBO:
            {
                if( !MonitorTextureBufferShader.use() ) return;

                int width = terminal.getWidth(), height = terminal.getHeight();
                int pixelWidth = width * FONT_WIDTH, pixelHeight = height * FONT_HEIGHT;

                if( redraw )
                {
                    int size = width * height * 3;
                    if( tboContents == null || tboContents.capacity() < size )
                    {
                        tboContents = GLAllocation.createByteBuffer( size );
                    }

                    ByteBuffer monitorBuffer = tboContents;
                    monitorBuffer.clear();
                    for( int y = 0; y < height; y++ )
                    {
                        TextBuffer text = terminal.getLine( y ), textColour = terminal.getTextColourLine( y ), background = terminal.getBackgroundColourLine( y );
                        for( int x = 0; x < width; x++ )
                        {
                            monitorBuffer.put( (byte) (text.charAt( x ) & 0xFF) );
                            monitorBuffer.put( (byte) getColour( textColour.charAt( x ), Colour.WHITE ) );
                            monitorBuffer.put( (byte) getColour( background.charAt( x ), Colour.BLACK ) );
                        }
                    }
                    monitorBuffer.flip();

                    GlStateManager._glBindBuffer( GL31.GL_TEXTURE_BUFFER, monitor.tboBuffer );
                    GlStateManager._glBufferData( GL31.GL_TEXTURE_BUFFER, monitorBuffer, GL20.GL_STATIC_DRAW );
                    GlStateManager._glBindBuffer( GL31.GL_TEXTURE_BUFFER, 0 );
                }

                // Nobody knows what they're doing!
                GlStateManager._activeTexture( MonitorTextureBufferShader.TEXTURE_INDEX );
                GL11.glBindTexture( GL31.GL_TEXTURE_BUFFER, monitor.tboTexture );
                GlStateManager._activeTexture( GL13.GL_TEXTURE0 );

                MonitorTextureBufferShader.setupUniform( matrix, width, height, terminal.getPalette(), !monitor.isColour() );

                Tessellator tessellator = Tessellator.getInstance();
                BufferBuilder buffer = tessellator.getBuilder();
                buffer.begin( GL11.GL_TRIANGLE_STRIP, DefaultVertexFormats.POSITION );
                buffer.vertex( -xMargin, -yMargin, 0 ).endVertex();
                buffer.vertex( -xMargin, pixelHeight + yMargin, 0 ).endVertex();
                buffer.vertex( pixelWidth + xMargin, -yMargin, 0 ).endVertex();
                buffer.vertex( pixelWidth + xMargin, pixelHeight + yMargin, 0 ).endVertex();
                tessellator.end();

                GlStateManager._glUseProgram( 0 );
                break;
            }

            case VBO:
            {
                VertexBuffer vbo = monitor.buffer;
                if( redraw )
                {
                    Tessellator tessellator = Tessellator.getInstance();
                    BufferBuilder builder = tessellator.getBuilder();
                    builder.begin( FixedWidthFontRenderer.TYPE.mode(), FixedWidthFontRenderer.TYPE.format() );
                    FixedWidthFontRenderer.drawTerminalWithoutCursor(
                        IDENTITY, builder, 0, 0,
                        terminal, !monitor.isColour(), yMargin, yMargin, xMargin, xMargin
                    );

                    builder.end();
                    vbo.upload( builder );
                }

                vbo.bind();
                FixedWidthFontRenderer.TYPE.format().setupBufferState( 0L );
                vbo.draw( matrix, FixedWidthFontRenderer.TYPE.mode() );
                VertexBuffer.unbind();
                FixedWidthFontRenderer.TYPE.format().clearBufferState();
                break;
            }
        }
    }
}<|MERGE_RESOLUTION|>--- conflicted
+++ resolved
@@ -144,15 +144,11 @@
             (float) (xSize + 2 * TileMonitor.RENDER_MARGIN), (float) -(ySize + TileMonitor.RENDER_MARGIN * 2)
         );
 
-<<<<<<< HEAD
         // Force a flush of the blocker. WorldRenderer.updateCameraAndRender will "finish" all the built-in
         // buffers before calling renderer.finish, which means the blocker isn't actually rendered at that point!
-        renderer.getBuffer( RenderType.getSolid() );
-
-        transform.pop();
-=======
+        renderer.getBuffer( RenderType.solid() );
+
         transform.popPose();
->>>>>>> 34b5ede3
     }
 
     private static void renderTerminal( Matrix4f matrix, ClientMonitor monitor, float xMargin, float yMargin )
