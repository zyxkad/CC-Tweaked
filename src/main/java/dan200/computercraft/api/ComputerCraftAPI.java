/*
 * This file is part of the public ComputerCraft API - http://www.computercraft.info
 * Copyright Daniel Ratcliffe, 2011-2022. This API may be redistributed unmodified and in full only.
 * For help using the API, and posting your mods, visit the forums at computercraft.info.
 */
package dan200.computercraft.api;

import dan200.computercraft.api.detail.BlockReference;
import dan200.computercraft.api.detail.IDetailProvider;
import dan200.computercraft.api.filesystem.IMount;
import dan200.computercraft.api.filesystem.IWritableMount;
import dan200.computercraft.api.lua.GenericSource;
import dan200.computercraft.api.lua.ILuaAPIFactory;
import dan200.computercraft.api.media.IMedia;
import dan200.computercraft.api.media.IMediaProvider;
import dan200.computercraft.api.network.IPacketNetwork;
import dan200.computercraft.api.network.wired.IWiredElement;
import dan200.computercraft.api.network.wired.IWiredNode;
import dan200.computercraft.api.peripheral.IComputerAccess;
import dan200.computercraft.api.peripheral.IPeripheral;
import dan200.computercraft.api.peripheral.IPeripheralProvider;
import dan200.computercraft.api.redstone.IBundledRedstoneProvider;
<<<<<<< HEAD
import net.minecraft.core.BlockPos;
import net.minecraft.core.Direction;
import net.minecraft.world.level.BlockGetter;
import net.minecraft.world.level.Level;
=======
import dan200.computercraft.api.turtle.ITurtleUpgrade;
import net.minecraft.item.ItemStack;
import net.minecraft.util.Direction;
import net.minecraft.util.math.BlockPos;
import net.minecraft.world.IBlockReader;
import net.minecraft.world.World;
>>>>>>> 8b89d88d
import net.minecraftforge.common.capabilities.Capability;
import net.minecraftforge.common.util.LazyOptional;
import net.minecraftforge.fluids.FluidStack;

import javax.annotation.Nonnull;
import javax.annotation.Nullable;

/**
 * The static entry point to the ComputerCraft API.
 *
 * Members in this class must be called after mod_ComputerCraft has been initialised, but may be called before it is
 * fully loaded.
 */
public final class ComputerCraftAPI
{
    public static final String MOD_ID = "computercraft";

    @Nonnull
    public static String getInstalledVersion()
    {
        return getInstance().getInstalledVersion();
    }

    /**
     * Creates a numbered directory in a subfolder of the save directory for a given world, and returns that number.
     *
     * Use in conjunction with createSaveDirMount() to create a unique place for your peripherals or media items to store files.
     *
     * @param world         The world for which the save dir should be created. This should be the server side world object.
     * @param parentSubPath The folder path within the save directory where the new directory should be created. eg: "computercraft/disk"
     * @return The numerical value of the name of the new folder, or -1 if the folder could not be created for some reason.
     *
     * eg: if createUniqueNumberedSaveDir( world, "computer/disk" ) was called returns 42, then "computer/disk/42" is now
     * available for writing.
     * @see #createSaveDirMount(Level, String, long)
     */
    public static int createUniqueNumberedSaveDir( @Nonnull Level world, @Nonnull String parentSubPath )
    {
        return getInstance().createUniqueNumberedSaveDir( world, parentSubPath );
    }

    /**
     * Creates a file system mount that maps to a subfolder of the save directory for a given world, and returns it.
     *
     * Use in conjunction with IComputerAccess.mount() or IComputerAccess.mountWritable() to mount a folder from the
     * users save directory onto a computers file system.
     *
     * @param world    The world for which the save dir can be found. This should be the server side world object.
     * @param subPath  The folder path within the save directory that the mount should map to. eg: "computer/disk/42".
     *                 Use createUniqueNumberedSaveDir() to create a new numbered folder to use.
     * @param capacity The amount of data that can be stored in the directory before it fills up, in bytes.
     * @return The mount, or null if it could be created for some reason. Use IComputerAccess.mount() or IComputerAccess.mountWritable()
     * to mount this on a Computers' file system.
     * @see #createUniqueNumberedSaveDir(Level, String)
     * @see IComputerAccess#mount(String, IMount)
     * @see IComputerAccess#mountWritable(String, IWritableMount)
     * @see IMount
     * @see IWritableMount
     */
    @Nullable
    public static IWritableMount createSaveDirMount( @Nonnull Level world, @Nonnull String subPath, long capacity )
    {
        return getInstance().createSaveDirMount( world, subPath, capacity );
    }

    /**
     * Creates a file system mount to a resource folder, and returns it.
     *
     * Use in conjunction with {@link IComputerAccess#mount} or {@link IComputerAccess#mountWritable} to mount a
     * resource folder onto a computer's file system.
     *
     * The files in this mount will be a combination of files in all mod jar, and data packs that contain
     * resources with the same domain and path. For instance, ComputerCraft's resources are stored in
     * "/data/computercraft/lua/rom". We construct a mount for that with
     * {@code createResourceMount("computercraft", "lua/rom")}.
     *
     * @param domain  The domain under which to look for resources. eg: "mymod".
     * @param subPath The subPath under which to look for resources. eg: "lua/myfiles".
     * @return The mount, or {@code null} if it could be created for some reason.
     * @see IComputerAccess#mount(String, IMount)
     * @see IComputerAccess#mountWritable(String, IWritableMount)
     * @see IMount
     */
    @Nullable
    public static IMount createResourceMount( @Nonnull String domain, @Nonnull String subPath )
    {
        return getInstance().createResourceMount( domain, subPath );
    }

    /**
     * Registers a peripheral provider to convert blocks into {@link IPeripheral} implementations.
     *
     * @param provider The peripheral provider to register.
     * @see IPeripheral
     * @see IPeripheralProvider
     */
    public static void registerPeripheralProvider( @Nonnull IPeripheralProvider provider )
    {
        getInstance().registerPeripheralProvider( provider );
    }

    /**
     * Registers a method source for generic peripherals.
     *
     * @param source The method source to register.
     * @see GenericSource
     */
    public static void registerGenericSource( @Nonnull GenericSource source )
    {
        getInstance().registerGenericSource( source );
    }

    /**
     * Registers a capability that can be used by generic peripherals.
     *
     * @param capability The capability to register.
     * @see GenericSource
     */
    public static void registerGenericCapability( @Nonnull Capability<?> capability )
    {
        getInstance().registerGenericCapability( capability );
    }

    /**
     * Registers a bundled redstone provider to provide bundled redstone output for blocks.
     *
     * @param provider The bundled redstone provider to register.
     * @see IBundledRedstoneProvider
     */
    public static void registerBundledRedstoneProvider( @Nonnull IBundledRedstoneProvider provider )
    {
        getInstance().registerBundledRedstoneProvider( provider );
    }

    /**
     * If there is a Computer or Turtle at a certain position in the world, get it's bundled redstone output.
     *
     * @param world The world this block is in.
     * @param pos   The position this block is at.
     * @param side  The side to extract the bundled redstone output from.
     * @return If there is a block capable of emitting bundled redstone at the location, it's signal (0-65535) will be returned.
     * If there is no block capable of emitting bundled redstone at the location, -1 will be returned.
     * @see IBundledRedstoneProvider
     */
    public static int getBundledRedstoneOutput( @Nonnull Level world, @Nonnull BlockPos pos, @Nonnull Direction side )
    {
        return getInstance().getBundledRedstoneOutput( world, pos, side );
    }

    /**
     * Registers a media provider to provide {@link IMedia} implementations for Items.
     *
     * @param provider The media provider to register.
     * @see IMediaProvider
     */
    public static void registerMediaProvider( @Nonnull IMediaProvider provider )
    {
        getInstance().registerMediaProvider( provider );
    }

    /**
     * Attempt to get the game-wide wireless network.
     *
     * @return The global wireless network, or {@code null} if it could not be fetched.
     */
    public static IPacketNetwork getWirelessNetwork()
    {
        return getInstance().getWirelessNetwork();
    }

    public static void registerAPIFactory( @Nonnull ILuaAPIFactory factory )
    {
        getInstance().registerAPIFactory( factory );
    }

    /**
     * Registers a detail provider to provide additional details for blocks, fluids and items when inspected by methods
     * such as {@code turtle.getItemDetail()} or {@code turtle.inspect()}.
     *
     * @param type     The type of object that this provider can provide details for. Should be {@link BlockReference},
     *                 {@link FluidStack} or {@link ItemStack}.
     * @param provider The detail provider to register.
     * @param <T> The type of object that this provider can provide details for.
     */
    public static <T> void registerDetailProvider( @Nonnull Class<T> type, @Nonnull IDetailProvider<T> provider )
    {
        getInstance().registerDetailProvider( type, provider );
    }

    /**
     * Construct a new wired node for a given wired element.
     *
     * @param element The element to construct it for
     * @return The element's node
     * @see IWiredElement#getNode()
     */
    @Nonnull
    public static IWiredNode createWiredNodeForElement( @Nonnull IWiredElement element )
    {
        return getInstance().createWiredNodeForElement( element );
    }

    /**
     * Get the wired network element for a block in world.
     *
     * @param world The world the block exists in
     * @param pos   The position the block exists in
     * @param side  The side to extract the network element from
     * @return The element's node
     * @see IWiredElement#getNode()
     */
    @Nonnull
    public static LazyOptional<IWiredElement> getWiredElementAt( @Nonnull BlockGetter world, @Nonnull BlockPos pos, @Nonnull Direction side )
    {
        return getInstance().getWiredElementAt( world, pos, side );
    }

    private static IComputerCraftAPI instance;

    @Nonnull
    private static IComputerCraftAPI getInstance()
    {
        if( instance != null ) return instance;

        try
        {
            return instance = (IComputerCraftAPI) Class.forName( "dan200.computercraft.ComputerCraftAPIImpl" )
                .getField( "INSTANCE" ).get( null );
        }
        catch( ReflectiveOperationException e )
        {
            throw new IllegalStateException( "Cannot find ComputerCraft API", e );
        }
    }

    public interface IComputerCraftAPI
    {
        @Nonnull
        String getInstalledVersion();

        int createUniqueNumberedSaveDir( @Nonnull Level world, @Nonnull String parentSubPath );

        @Nullable
        IWritableMount createSaveDirMount( @Nonnull Level world, @Nonnull String subPath, long capacity );

        @Nullable
        IMount createResourceMount( @Nonnull String domain, @Nonnull String subPath );

        void registerPeripheralProvider( @Nonnull IPeripheralProvider provider );

        void registerGenericSource( @Nonnull GenericSource source );

        void registerGenericCapability( @Nonnull Capability<?> capability );

        void registerBundledRedstoneProvider( @Nonnull IBundledRedstoneProvider provider );

        int getBundledRedstoneOutput( @Nonnull Level world, @Nonnull BlockPos pos, @Nonnull Direction side );

        void registerMediaProvider( @Nonnull IMediaProvider provider );

        @Nonnull
        IPacketNetwork getWirelessNetwork();

        void registerAPIFactory( @Nonnull ILuaAPIFactory factory );

        <T> void registerDetailProvider( @Nonnull Class<T> type, @Nonnull IDetailProvider<T> provider );

        @Nonnull
        IWiredNode createWiredNodeForElement( @Nonnull IWiredElement element );

        @Nonnull
        LazyOptional<IWiredElement> getWiredElementAt( @Nonnull BlockGetter world, @Nonnull BlockPos pos, @Nonnull Direction side );
    }
}<|MERGE_RESOLUTION|>--- conflicted
+++ resolved
@@ -20,19 +20,11 @@
 import dan200.computercraft.api.peripheral.IPeripheral;
 import dan200.computercraft.api.peripheral.IPeripheralProvider;
 import dan200.computercraft.api.redstone.IBundledRedstoneProvider;
-<<<<<<< HEAD
 import net.minecraft.core.BlockPos;
 import net.minecraft.core.Direction;
+import net.minecraft.world.item.ItemStack;
 import net.minecraft.world.level.BlockGetter;
 import net.minecraft.world.level.Level;
-=======
-import dan200.computercraft.api.turtle.ITurtleUpgrade;
-import net.minecraft.item.ItemStack;
-import net.minecraft.util.Direction;
-import net.minecraft.util.math.BlockPos;
-import net.minecraft.world.IBlockReader;
-import net.minecraft.world.World;
->>>>>>> 8b89d88d
 import net.minecraftforge.common.capabilities.Capability;
 import net.minecraftforge.common.util.LazyOptional;
 import net.minecraftforge.fluids.FluidStack;
@@ -215,7 +207,7 @@
      * @param type     The type of object that this provider can provide details for. Should be {@link BlockReference},
      *                 {@link FluidStack} or {@link ItemStack}.
      * @param provider The detail provider to register.
-     * @param <T> The type of object that this provider can provide details for.
+     * @param <T>      The type of object that this provider can provide details for.
      */
     public static <T> void registerDetailProvider( @Nonnull Class<T> type, @Nonnull IDetailProvider<T> provider )
     {
