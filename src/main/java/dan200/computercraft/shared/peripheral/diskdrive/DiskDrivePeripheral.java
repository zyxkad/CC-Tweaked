--- conflicted
+++ resolved
@@ -66,17 +66,10 @@
         {
             case 0:
             {
-<<<<<<< HEAD
                 // isDiskPresent
-                return new Object[] {
+                return MethodResult.of(
                     !m_diskDrive.getDiskStack().isEmpty()
-                };
-=======
-                // isPresent
-                return MethodResult.of(
-                    m_diskDrive.getDiskStack() != null
                 );
->>>>>>> ac8444b3
             }
             case 1:
             {
