/*
 * This file is part of ComputerCraft - http://www.computercraft.info
 * Copyright Daniel Ratcliffe, 2011-2022. Do not distribute without permission.
 * Send enquiries to dratcliffe@gmail.com
 */
package dan200.computercraft.core;

import dan200.computercraft.ComputerCraft;
import dan200.computercraft.api.filesystem.IWritableMount;
import dan200.computercraft.api.lua.ILuaAPI;
import dan200.computercraft.api.lua.LuaException;
import dan200.computercraft.api.lua.LuaFunction;
import dan200.computercraft.api.peripheral.IPeripheral;
import dan200.computercraft.core.computer.Computer;
import dan200.computercraft.core.computer.ComputerSide;
import dan200.computercraft.core.filesystem.FileMount;
import dan200.computercraft.core.filesystem.FileSystemException;
import dan200.computercraft.core.terminal.Terminal;
import dan200.computercraft.support.TestFiles;
<<<<<<< HEAD
import net.minecraft.world.level.Level;
import net.minecraft.world.phys.Vec3;
=======
import dan200.computercraft.test.core.computer.BasicEnvironment;
import dan200.computercraft.test.core.computer.FakeMainThreadScheduler;
>>>>>>> 5ee5b119
import org.apache.logging.log4j.LogManager;
import org.apache.logging.log4j.Logger;
import org.junit.jupiter.api.*;
import org.junit.jupiter.api.function.Executable;
import org.opentest4j.AssertionFailedError;

import javax.annotation.Nonnull;
import javax.annotation.Nullable;
import java.io.BufferedWriter;
import java.io.File;
import java.io.IOException;
import java.io.Writer;
import java.net.URI;
import java.nio.channels.Channels;
import java.nio.channels.WritableByteChannel;
import java.nio.charset.StandardCharsets;
import java.nio.file.Files;
import java.nio.file.Path;
import java.util.*;
import java.util.concurrent.TimeUnit;
import java.util.concurrent.locks.Condition;
import java.util.concurrent.locks.ReentrantLock;
import java.util.regex.Matcher;
import java.util.regex.Pattern;
import java.util.stream.Stream;

/**
 * Loads tests from {@code test-rom/spec} and executes them.
 * <p>
 * This spins up a new computer and runs the {@code mcfly.lua} script. This will then load all files in the {@code spec}
 * directory and register them with {@code cct_test.start}.
 * <p>
 * From the test names, we generate a tree of {@link DynamicNode}s which queue an event and wait for
 * {@code cct_test.submit} to be called. McFly pulls these events, executes the tests and then calls the submit method.
 * <p>
 * Once all tests are done, we invoke {@code cct_test.finish} in order to mark everything as complete.
 */
public class ComputerTestDelegate
{
    private static final Path REPORT_PATH = TestFiles.get( "luacov.report.out" );

    private static final Logger LOG = LogManager.getLogger( ComputerTestDelegate.class );

    private static final long TICK_TIME = TimeUnit.MILLISECONDS.toNanos( 50 );

    private static final long TIMEOUT = TimeUnit.SECONDS.toNanos( 10 );

    private static final Set<String> SKIP_KEYWORDS = new HashSet<>(
        Arrays.asList( System.getProperty( "cc.skip_keywords", "" ).split( "," ) )
    );

    private static final Pattern KEYWORD = Pattern.compile( ":([a-z_]+)" );

    private final ReentrantLock lock = new ReentrantLock();
    private ComputerContext context;
    private Computer computer;

    private final Condition hasTests = lock.newCondition();
    private DynamicNodeBuilder tests;

    private final Condition hasRun = lock.newCondition();
    private String currentTest;
    private boolean runFinished;
    private Throwable runResult;

    private final Condition hasFinished = lock.newCondition();
    private boolean finished = false;
    private Map<String, Map<Double, Double>> finishedWith;

    @BeforeEach
    public void before() throws IOException
    {
        ComputerCraft.logComputerErrors = true;

        if( Files.deleteIfExists( REPORT_PATH ) ) ComputerCraft.log.info( "Deleted previous coverage report." );

        Terminal term = new Terminal( 80, 100, true );
        IWritableMount mount = new FileMount( TestFiles.get( "mount" ).toFile(), 10_000_000 );

        // Remove any existing files
        List<String> children = new ArrayList<>();
        mount.list( "", children );
        for( String child : children ) mount.delete( child );

        // And add our startup file
        try( WritableByteChannel channel = mount.openForWrite( "startup.lua" );
             Writer writer = Channels.newWriter( channel, StandardCharsets.UTF_8.newEncoder(), -1 ) )
        {
            writer.write( "loadfile('test-rom/mcfly.lua', nil, _ENV)('test-rom/spec') cct_test.finish()" );
        }

        BasicEnvironment environment = new BasicEnvironment( mount );
        context = new ComputerContext( environment, 1, new FakeMainThreadScheduler() );
        computer = new Computer( context, environment, term, 0 );
        computer.getEnvironment().setPeripheral( ComputerSide.TOP, new FakeModem() );
        computer.getEnvironment().setPeripheral( ComputerSide.BOTTOM, new FakePeripheralHub() );
        computer.addApi( new CctTestAPI() );

        computer.turnOn();
    }

    @AfterEach
    public void after() throws InterruptedException, IOException
    {
        try
        {
            LOG.info( "Finished execution" );
            computer.queueEvent( "cct_test_run", null );

            // Wait for test execution to fully finish
            lock.lockInterruptibly();
            try
            {
                long remaining = TIMEOUT;
                while( remaining > 0 && !finished )
                {
                    tick();
                    if( hasFinished.awaitNanos( TICK_TIME ) > 0 ) break;
                    remaining -= TICK_TIME;
                }

                if( remaining <= 0 ) throw new IllegalStateException( "Timed out waiting for finish." + dump() );
                if( !finished ) throw new IllegalStateException( "Computer did not finish." + dump() );
            }
            finally
            {
                lock.unlock();
            }
        }
        finally
        {
            // Show a dump of computer output
            System.out.println( dump() );

            // And shutdown
            computer.shutdown();
        }

        if( finishedWith != null )
        {
            Files.createDirectories( REPORT_PATH.getParent() );
            try( BufferedWriter writer = Files.newBufferedWriter( REPORT_PATH ) )
            {
                new LuaCoverage( finishedWith ).write( writer );
            }
        }
    }

    @TestFactory
    public Stream<DynamicNode> get() throws InterruptedException
    {
        lock.lockInterruptibly();
        try
        {
            long remaining = TIMEOUT;
            while( remaining > 0 & tests == null )
            {
                tick();
                if( hasTests.awaitNanos( TICK_TIME ) > 0 ) break;
                remaining -= TICK_TIME;
            }

            if( remaining <= 0 ) throw new IllegalStateException( "Timed out waiting for tests. " + dump() );
            if( tests == null ) throw new IllegalStateException( "Computer did not provide any tests. " + dump() );
        }
        finally
        {
            lock.unlock();
        }

        return tests.buildChildren();
    }

    private static class DynamicNodeBuilder
    {
        private final String name;
        private final URI uri;
        private final Map<String, DynamicNodeBuilder> children;
        private final Executable executor;

        DynamicNodeBuilder( String name, String path )
        {
            this.name = name;
            this.uri = getUri( path );
            this.children = new HashMap<>();
            this.executor = null;
        }

        DynamicNodeBuilder( String name, String path, Executable executor )
        {
            this.name = name;
            this.uri = getUri( path );
            this.children = Collections.emptyMap();
            this.executor = executor;
        }

        private static URI getUri( String path )
        {
            // Unfortunately ?line=xxx doesn't appear to work with IntelliJ, so don't worry about getting it working.
            return path == null ? null : new File( "src/test/resources" + path.substring( 0, path.indexOf( ':' ) ) ).toURI();
        }

        DynamicNodeBuilder get( String name )
        {
            DynamicNodeBuilder child = children.get( name );
            if( child == null ) children.put( name, child = new DynamicNodeBuilder( name, null ) );
            return child;
        }

        void runs( String name, String uri, Executable executor )
        {
            if( this.executor != null ) throw new IllegalStateException( name + " is leaf node" );
            if( children.containsKey( name ) ) throw new IllegalStateException( "Duplicate key for " + name );

            children.put( name, new DynamicNodeBuilder( name, uri, executor ) );
        }

        boolean isActive()
        {
            Matcher matcher = KEYWORD.matcher( name );
            while( matcher.find() )
            {
                if( SKIP_KEYWORDS.contains( matcher.group( 1 ) ) ) return false;
            }

            return true;
        }

        DynamicNode build()
        {
            return executor == null
                ? DynamicContainer.dynamicContainer( name, uri, buildChildren() )
                : DynamicTest.dynamicTest( name, uri, executor );
        }

        Stream<DynamicNode> buildChildren()
        {
            return children.values().stream()
                .filter( DynamicNodeBuilder::isActive )
                .map( DynamicNodeBuilder::build );
        }
    }

    private String dump()
    {
        if( !computer.isOn() ) return "Computer is currently off.";

        Terminal term = computer.getAPIEnvironment().getTerminal();
        StringBuilder builder = new StringBuilder().append( "Computer is currently on.\n" );

        for( int line = 0; line < term.getHeight(); line++ )
        {
            builder.append( String.format( "%2d | %" + term.getWidth() + "s |\n", line + 1, term.getLine( line ) ) );
        }

        computer.shutdown();
        return builder.toString();
    }

    private void tick()
    {
        computer.tick();
    }

    private static String formatName( String name )
    {
        return name.replace( "\0", " -> " );
    }

    public static class FakeModem implements IPeripheral
    {
        @Nonnull
        @Override
        public String getType()
        {
            return "modem";
        }

        @Override
<<<<<<< HEAD
        @SuppressWarnings( "ConstantConditions" )
        public Level getLevel()
=======
        public boolean equals( @Nullable IPeripheral other )
        {
            return this == other;
        }

        @LuaFunction
        public final boolean isOpen( int channel )
>>>>>>> 5ee5b119
        {
            return false;
        }
    }

    public static class FakePeripheralHub implements IPeripheral
    {
        @Nonnull
        @Override
<<<<<<< HEAD
        public Vec3 getPosition()
        {
            return Vec3.ZERO;
=======
        public String getType()
        {
            return "peripheral_hub";
>>>>>>> 5ee5b119
        }

        @Override
        public boolean equals( @Nullable IPeripheral other )
        {
            return this == other;
        }

        @LuaFunction
        public final Collection<String> getNamesRemote()
        {
            return Collections.singleton( "remote_1" );
        }

        @LuaFunction
        public final boolean isPresentRemote( String name )
        {
            return name.equals( "remote_1" );
        }

        @LuaFunction
        public final Object[] getTypeRemote( String name )
        {
            return name.equals( "remote_1" ) ? new Object[] { "remote", "other_type" } : null;
        }

        @LuaFunction
        public final Object[] hasTypeRemote( String name, String type )
        {
            return name.equals( "remote_1" ) ? new Object[] { type.equals( "remote" ) || type.equals( "other_type" ) } : null;
        }

        @LuaFunction
        public final Object[] getMethodsRemote( String name )
        {
            return name.equals( "remote_1" ) ? new Object[] { Collections.singletonList( "func" ) } : null;
        }
    }

    public class CctTestAPI implements ILuaAPI
    {
        @Override
        public String[] getNames()
        {
            return new String[] { "cct_test" };
        }

        @Override
        public void startup()
        {
            try
            {
                computer.getAPIEnvironment().getFileSystem().mount(
                    "test-rom", "test-rom",
                    BasicEnvironment.createMount( ComputerTestDelegate.class, "test-rom", "test" )
                );
            }
            catch( FileSystemException e )
            {
                throw new IllegalStateException( e );
            }
        }

        @LuaFunction
        public final void start( Map<?, ?> tests ) throws LuaException
        {
            // Submit several tests and signal for #get to run
            LOG.info( "Received tests from computer" );
            DynamicNodeBuilder root = new DynamicNodeBuilder( "", null );
            for( Map.Entry<?, ?> entry : tests.entrySet() )
            {
<<<<<<< HEAD
                if( !(key instanceof String name) ) throw new LuaException( "Non-key string " + getType( key ) );
=======
                String name = (String) entry.getKey();
                Map<?, ?> details = (Map<?, ?>) entry.getValue();
                String def = (String) details.get( "definition" );
>>>>>>> 5ee5b119

                String[] parts = name.split( "\0" );
                DynamicNodeBuilder builder = root;
                for( int i = 0; i < parts.length - 1; i++ ) builder = builder.get( parts[i] );
                builder.runs( parts[parts.length - 1], def, () -> {
                    // Run it
                    lock.lockInterruptibly();
                    try
                    {
                        // Set the current test
                        runResult = null;
                        runFinished = false;
                        currentTest = name;

                        // Tell the computer to run it
                        LOG.info( "Starting '{}'", formatName( name ) );
                        computer.queueEvent( "cct_test_run", new Object[] { name } );

                        long remaining = TIMEOUT;
                        while( remaining > 0 && computer.isOn() && !runFinished )
                        {
                            tick();

                            long waiting = hasRun.awaitNanos( TICK_TIME );
                            if( waiting > 0 ) break;
                            remaining -= TICK_TIME;
                        }

                        LOG.info( "Finished '{}'", formatName( name ) );

                        if( remaining <= 0 )
                        {
                            throw new IllegalStateException( "Timed out waiting for test" );
                        }
                        else if( !computer.isOn() )
                        {
                            throw new IllegalStateException( "Computer turned off mid-execution" );
                        }

                        if( runResult != null ) throw runResult;
                    }
                    finally
                    {
                        lock.unlock();
                        currentTest = null;
                    }
                } );
            }

            try
            {
                lock.lockInterruptibly();
            }
            catch( InterruptedException e )
            {
                throw new RuntimeException( e );
            }
            try
            {
                ComputerTestDelegate.this.tests = root;
                hasTests.signal();
            }
            finally
            {
                lock.unlock();
            }
        }

        @LuaFunction
        public final void submit( Map<?, ?> tbl )
        {
            //  Submit the result of a test, allowing the test executor to continue
            String name = (String) tbl.get( "name" );
            if( name == null )
            {
                ComputerCraft.log.error( "Oh no: {}", tbl );
            }
            String status = (String) tbl.get( "status" );
            String message = (String) tbl.get( "message" );
            String trace = (String) tbl.get( "trace" );

            StringBuilder wholeMessage = new StringBuilder();
            if( message != null ) wholeMessage.append( message );
            if( trace != null )
            {
                if( wholeMessage.length() != 0 ) wholeMessage.append( '\n' );
                wholeMessage.append( trace );
            }

            try
            {
                lock.lockInterruptibly();
            }
            catch( InterruptedException e )
            {
                throw new RuntimeException( e );
            }
            try
            {
                LOG.info( "'{}' finished with {}", formatName( name ), status );

                // Skip if a test mismatch
                if( !name.equals( currentTest ) )
                {
                    LOG.warn( "Skipping test '{}', as we're currently executing '{}'", formatName( name ), formatName( currentTest ) );
                    return;
                }

                switch( status )
                {
                    case "ok":
                    case "pending":
                        break;
                    case "fail":
                        runResult = new AssertionFailedError( wholeMessage.toString() );
                        break;
                    case "error":
                        runResult = new IllegalStateException( wholeMessage.toString() );
                        break;
                }

                runFinished = true;
                hasRun.signal();
            }
            finally
            {
                lock.unlock();
            }
        }

        @LuaFunction
        public final void finish( Optional<Map<?, ?>> result )
        {
            @SuppressWarnings( "unchecked" )
            Map<String, Map<Double, Double>> finishedResult = (Map<String, Map<Double, Double>>) result.orElse( null );
            LOG.info( "Finished" );

            // Signal to after that execution has finished
            try
            {
                lock.lockInterruptibly();
            }
            catch( InterruptedException e )
            {
                throw new RuntimeException( e );
            }
            try
            {
                finished = true;
                if( finishedResult != null ) finishedWith = finishedResult;

                hasFinished.signal();
            }
            finally
            {
                lock.unlock();
            }
        }
    }
}<|MERGE_RESOLUTION|>--- conflicted
+++ resolved
@@ -17,13 +17,8 @@
 import dan200.computercraft.core.filesystem.FileSystemException;
 import dan200.computercraft.core.terminal.Terminal;
 import dan200.computercraft.support.TestFiles;
-<<<<<<< HEAD
-import net.minecraft.world.level.Level;
-import net.minecraft.world.phys.Vec3;
-=======
 import dan200.computercraft.test.core.computer.BasicEnvironment;
 import dan200.computercraft.test.core.computer.FakeMainThreadScheduler;
->>>>>>> 5ee5b119
 import org.apache.logging.log4j.LogManager;
 import org.apache.logging.log4j.Logger;
 import org.junit.jupiter.api.*;
@@ -303,10 +298,6 @@
         }
 
         @Override
-<<<<<<< HEAD
-        @SuppressWarnings( "ConstantConditions" )
-        public Level getLevel()
-=======
         public boolean equals( @Nullable IPeripheral other )
         {
             return this == other;
@@ -314,7 +305,6 @@
 
         @LuaFunction
         public final boolean isOpen( int channel )
->>>>>>> 5ee5b119
         {
             return false;
         }
@@ -324,15 +314,9 @@
     {
         @Nonnull
         @Override
-<<<<<<< HEAD
-        public Vec3 getPosition()
-        {
-            return Vec3.ZERO;
-=======
         public String getType()
         {
             return "peripheral_hub";
->>>>>>> 5ee5b119
         }
 
         @Override
@@ -404,13 +388,9 @@
             DynamicNodeBuilder root = new DynamicNodeBuilder( "", null );
             for( Map.Entry<?, ?> entry : tests.entrySet() )
             {
-<<<<<<< HEAD
-                if( !(key instanceof String name) ) throw new LuaException( "Non-key string " + getType( key ) );
-=======
                 String name = (String) entry.getKey();
                 Map<?, ?> details = (Map<?, ?>) entry.getValue();
                 String def = (String) details.get( "definition" );
->>>>>>> 5ee5b119
 
                 String[] parts = name.split( "\0" );
                 DynamicNodeBuilder builder = root;
