/*
 * This file is part of ComputerCraft - http://www.computercraft.info
 * Copyright Daniel Ratcliffe, 2011-2017. Do not distribute without permission.
 * Send enquiries to dratcliffe@gmail.com
 */

package dan200.computercraft.shared.peripheral.monitor;

import dan200.computercraft.api.lua.ILuaContext;
import dan200.computercraft.api.lua.LuaException;
import dan200.computercraft.api.peripheral.IComputerAccess;
import dan200.computercraft.api.peripheral.IPeripheral;
import dan200.computercraft.core.apis.TermAPI;
import dan200.computercraft.core.terminal.Terminal;
import dan200.computercraft.shared.util.Palette;
import org.apache.commons.lang3.ArrayUtils;

import javax.annotation.Nonnull;

import static dan200.computercraft.core.apis.ArgumentHelper.*;

public class MonitorPeripheral implements IPeripheral
{
    private final TileMonitor m_monitor;

    public MonitorPeripheral( TileMonitor monitor )
    {
        m_monitor = monitor;
    }

    // IPeripheral implementation

    @Nonnull
    @Override
    public String getType()
    {
        return "monitor";
    }

    @Nonnull
    @Override
    public String[] getMethodNames()
    {
        return new String[] {
            "write",
            "scroll",
            "setCursorPos",
            "setCursorBlink",
            "getCursorPos",
            "getSize",
            "clear",
            "clearLine",
            "setTextScale",
            "setTextColour",
            "setTextColor",
            "setBackgroundColour",
            "setBackgroundColor",
            "isColour",
            "isColor",
            "getTextColour",
            "getTextColor",
            "getBackgroundColour",
            "getBackgroundColor",
            "blit",
            "setPaletteColour",
            "setPaletteColor",
            "getPaletteColour",
            "getPaletteColor",
<<<<<<< HEAD
            "getTextScale"
=======
            "getCursorBlink",
>>>>>>> 1ba73454
        };
    }

    @Override
    public Object[] callMethod( @Nonnull IComputerAccess computer, @Nonnull ILuaContext context, int method, @Nonnull Object args[] ) throws LuaException
    {
        ServerMonitor monitor = m_monitor.getCachedServerMonitor();
        if( monitor == null ) throw new LuaException( "Monitor has been detatched" );

        Terminal terminal = monitor.getTerminal();
        if( terminal == null ) throw new LuaException( "Monitor has been detatched" );

        switch( method )
        {
            case 0:
            {
                // write
                String text;
                if( args.length > 0 && args[0] != null ) {
                    text = args[0].toString();
                } else {
                    text = "";
                }
                terminal.write( text );
                terminal.setCursorPos( terminal.getCursorX() + text.length(), terminal.getCursorY() );
                return null;
            }
            case 1:
            {
                // scroll
                int value = getInt( args, 0 );
                terminal.scroll( value );
                return null;
            }
            case 2:
            {
                // setCursorPos
                int x = getInt( args, 0 ) - 1;
                int y = getInt( args, 1 ) - 1;
                terminal.setCursorPos( x, y );
                return null;
            }
            case 3:
            {
                // setCursorBlink
                boolean blink = getBoolean( args, 0 );
                terminal.setCursorBlink( blink );
                return null;
            }
            case 4:
            {
                // getCursorPos
                return new Object[] {
                    terminal.getCursorX() + 1,
                    terminal.getCursorY() + 1
                };
            }
            case 5:
            {
                // getSize
                return new Object[] {
                    terminal.getWidth(),
                    terminal.getHeight()
                };
            }
            case 6:
            {
                // clear
                terminal.clear();
                return null;
            }
            case 7:
            {
                // clearLine
                terminal.clearLine();
                return null;
            }
            case 8:
            {
                // setTextScale
                int scale = (int) (getReal( args, 0 ) * 2.0);
                if( scale < 1 || scale > 10 )
                {
                    throw new LuaException( "Expected number in range 0.5-5" );
                }
                monitor.setTextScale( scale );
                return null;
            }
            case 9:
            case 10:
            {
                // setTextColour/setTextColor
                int colour = TermAPI.parseColour( args );
                terminal.setTextColour( colour );
                return null;
            }
            case 11:
            case 12:
            {
                // setBackgroundColour/setBackgroundColor
                int colour = TermAPI.parseColour( args );
                terminal.setBackgroundColour( colour );
                return null;
            }
            case 13:
            case 14:
            {
                // isColour/isColor
                return new Object[] {
                    monitor.isColour()
                };
            }
            case 15:
            case 16:
            {
                // getTextColour/getTextColor
                return TermAPI.encodeColour( terminal.getTextColour() );
            }
            case 17:
            case 18:
            {
                // getBackgroundColour/getBackgroundColor
                return TermAPI.encodeColour( terminal.getBackgroundColour() );
            }
            case 19:
            {
                // blit
                String text = getString( args, 0 );
                String textColour = getString( args, 1 );
                String backgroundColour = getString( args, 2 );
                if( textColour.length() != text.length() || backgroundColour.length() != text.length() )
                {
                    throw new LuaException( "Arguments must be the same length" );
                }

                terminal.blit( text, textColour, backgroundColour );
                terminal.setCursorPos( terminal.getCursorX() + text.length(), terminal.getCursorY() );
                return null;
            }
            case 20:
            case 21:
            {
                // setPaletteColour/setPaletteColor
                int colour = 15 - TermAPI.parseColour( args );
                if( args.length == 2 )
                {
                    int hex = getInt( args, 1 );
                    double[] rgb = Palette.decodeRGB8( hex );
                    TermAPI.setColour( terminal, colour, rgb[ 0 ], rgb[ 1 ], rgb[ 2 ] );
                }
                else
                {
                    double r = getReal( args, 1 );
                    double g = getReal( args, 2 );
                    double b = getReal( args, 3 );
                    TermAPI.setColour( terminal, colour, r, g, b );
                }
                return null;
            }
            case 22:
            case 23:
            {
                // getPaletteColour/getPaletteColor
                Palette palette = terminal.getPalette();

                int colour = 15 - TermAPI.parseColour( args );

                if( palette != null )
                {
                    return ArrayUtils.toObject( palette.getColour( colour ) );
                }
                return null;
            }
            case 24:
<<<<<<< HEAD
            {
                // getTextScale
                return new Object[] { monitor.getTextScale() / 2.0 };
            }
=======
                // getCursorBlink
                Terminal terminal = m_monitor.getTerminal().getTerminal();
                return new Object[] { terminal.getCursorBlink() };
            default:
                return null;
>>>>>>> 1ba73454
        }
    }

    @Override
    public void attach( @Nonnull IComputerAccess computer )
    {
        m_monitor.addComputer( computer );
    }

    @Override
    public void detach( @Nonnull IComputerAccess computer )
    {
        m_monitor.removeComputer( computer );
    }

    @Override
    public boolean equals( IPeripheral other )
    {
        if( other != null && other instanceof MonitorPeripheral )
        {
            MonitorPeripheral otherMonitor = (MonitorPeripheral)other;
            if( otherMonitor.m_monitor == this.m_monitor )
            {
                return true;
            }
        }
        return false;
    }
}<|MERGE_RESOLUTION|>--- conflicted
+++ resolved
@@ -66,11 +66,8 @@
             "setPaletteColor",
             "getPaletteColour",
             "getPaletteColor",
-<<<<<<< HEAD
-            "getTextScale"
-=======
+            "getTextScale",
             "getCursorBlink",
->>>>>>> 1ba73454
         };
     }
 
@@ -245,18 +242,15 @@
                 return null;
             }
             case 24:
-<<<<<<< HEAD
             {
                 // getTextScale
                 return new Object[] { monitor.getTextScale() / 2.0 };
             }
-=======
+            case 25:
                 // getCursorBlink
-                Terminal terminal = m_monitor.getTerminal().getTerminal();
                 return new Object[] { terminal.getCursorBlink() };
             default:
                 return null;
->>>>>>> 1ba73454
         }
     }
 
