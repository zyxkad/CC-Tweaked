# SPDX-FileCopyrightText: 2022 The CC: Tweaked Developers
#
# SPDX-License-Identifier: MPL-2.0

[versions]

# Minecraft
# MC version is specified in gradle.properties, as we need that in settings.gradle.
# Remember to update corresponding versions in fabric.mod.json/mods.toml
<<<<<<< HEAD
fabric-api = "0.83.1+1.20.1"
fabric-loader = "0.14.21"
forge = "47.1.0"
=======
fabric-api = "0.86.1+1.19.4"
fabric-loader = "0.14.21"
forge = "45.0.42"
>>>>>>> b6632c9e
forgeSpi = "6.0.0"
mixin = "0.8.5"
parchment = "2023.06.26"
parchmentMc = "1.19.4"

# Normal dependencies
asm = "9.3"
autoService = "1.0.1"
checkerFramework = "3.32.0"
cobalt = "0.7.1"
cobalt-next = "0.7.2" # Not a real version, used to constrain the version we accept.
fastutil = "8.5.9"
guava = "31.1-jre"
jetbrainsAnnotations = "24.0.1"
jsr305 = "3.0.2"
jzlib = "1.1.3"
kotlin = "1.8.10"
kotlin-coroutines = "1.6.4"
netty = "4.1.82.Final"
nightConfig = "3.6.5"
slf4j = "1.7.36"

# Minecraft mods
emi = "1.0.8+1.20.1"
iris = "1.6.4+1.20"
jei = "15.2.0.22"
modmenu = "7.1.0"
oculus = "1.2.5"
rei = "12.0.626"
rubidium = "0.6.1"
sodium = "mc1.20-0.4.10"

# Testing
byteBuddy = "1.14.2"
hamcrest = "2.2"
jqwik = "1.7.2"
junit = "5.9.2"

# Build tools
cctJavadoc = "1.7.0"
checkstyle = "10.3.4"
curseForgeGradle = "1.0.14"
errorProne-core = "2.18.0"
errorProne-plugin = "3.0.1"
fabric-loom = "1.3.7"
forgeGradle = "6.0.8"
githubRelease = "2.2.12"
ideaExt = "1.1.6"
illuaminate = "0.1.0-28-ga7efd71"
librarian = "1.+"
minotaur = "2.+"
mixinGradle = "0.7.+"
nullAway = "0.9.9"
quiltflower = "1.10.0"
spotless = "6.17.0"
taskTree = "2.1.1"
vanillaGradle = "0.2.1-SNAPSHOT"

[libraries]
# Normal dependencies
asm = { module = "org.ow2.asm:asm", version.ref = "asm" }
autoService = { module = "com.google.auto.service:auto-service", version.ref = "autoService" }
checkerFramework = { module = "org.checkerframework:checker-qual", version.ref = "checkerFramework" }
cobalt = { module = "org.squiddev:Cobalt", version.ref = "cobalt" }
fastutil = { module = "it.unimi.dsi:fastutil", version.ref = "fastutil" }
forgeSpi = { module = "net.minecraftforge:forgespi", version.ref = "forgeSpi" }
guava = { module = "com.google.guava:guava", version.ref = "guava" }
jetbrainsAnnotations = { module = "org.jetbrains:annotations", version.ref = "jetbrainsAnnotations" }
jsr305 = { module = "com.google.code.findbugs:jsr305", version.ref = "jsr305" }
jzlib = { module = "com.jcraft:jzlib", version.ref = "jzlib" }
kotlin-coroutines = { module = "org.jetbrains.kotlinx:kotlinx-coroutines-core", version.ref = "kotlin-coroutines" }
kotlin-platform = { module = "org.jetbrains.kotlin:kotlin-bom", version.ref = "kotlin" }
kotlin-stdlib = { module = "org.jetbrains.kotlin:kotlin-stdlib", version.ref = "kotlin" }
netty-http = { module = "io.netty:netty-codec-http", version.ref = "netty" }
netty-socks = { module = "io.netty:netty-codec-socks", version.ref = "netty" }
netty-proxy = { module = "io.netty:netty-handler-proxy", version.ref = "netty" }
nightConfig-core = { module = "com.electronwill.night-config:core", version.ref = "nightConfig" }
nightConfig-toml = { module = "com.electronwill.night-config:toml", version.ref = "nightConfig" }
slf4j = { module = "org.slf4j:slf4j-api", version.ref = "slf4j" }

# Minecraft mods
fabric-api = { module = "net.fabricmc.fabric-api:fabric-api", version.ref = "fabric-api" }
fabric-loader = { module = "net.fabricmc:fabric-loader", version.ref = "fabric-loader" }
emi = { module = "dev.emi:emi-xplat-mojmap", version.ref = "emi" }
iris = { module = "maven.modrinth:iris", version.ref = "iris" }
jei-api = { module = "mezz.jei:jei-1.20.1-common-api", version.ref = "jei" }
jei-fabric = { module = "mezz.jei:jei-1.20.1-fabric", version.ref = "jei" }
jei-forge = { module = "mezz.jei:jei-1.20.1-forge", version.ref = "jei" }
mixin = { module = "org.spongepowered:mixin", version.ref = "mixin" }
modmenu = { module = "com.terraformersmc:modmenu", version.ref = "modmenu" }
oculus = { module = "maven.modrinth:oculus", version.ref = "oculus" }
rei-api = { module = "me.shedaniel:RoughlyEnoughItems-api", version.ref = "rei" }
rei-builtin = { module = "me.shedaniel:RoughlyEnoughItems-default-plugin", version.ref = "rei" }
rei-fabric = { module = "me.shedaniel:RoughlyEnoughItems-fabric", version.ref = "rei" }
rubidium = { module = "maven.modrinth:rubidium", version.ref = "rubidium" }
sodium = { module = "maven.modrinth:sodium", version.ref = "sodium" }

# Testing
byteBuddyAgent = { module = "net.bytebuddy:byte-buddy-agent", version.ref = "byteBuddy" }
byteBuddy = { module = "net.bytebuddy:byte-buddy", version.ref = "byteBuddy" }
hamcrest = { module = "org.hamcrest:hamcrest", version.ref = "hamcrest" }
jqwik-api = { module = "net.jqwik:jqwik-api", version.ref = "jqwik" }
jqwik-engine = { module = "net.jqwik:jqwik-engine", version.ref = "jqwik" }
junit-jupiter-api = { module = "org.junit.jupiter:junit-jupiter-api", version.ref = "junit" }
junit-jupiter-engine = { module = "org.junit.jupiter:junit-jupiter-engine", version.ref = "junit" }
junit-jupiter-params = { module = "org.junit.jupiter:junit-jupiter-params", version.ref = "junit" }
slf4j-simple = { module = "org.slf4j:slf4j-simple", version.ref = "slf4j" }

# Build tools
cctJavadoc = { module = "cc.tweaked:cct-javadoc", version.ref = "cctJavadoc" }
checkstyle = { module = "com.puppycrawl.tools:checkstyle", version.ref = "checkstyle" }
curseForgeGradle = { module = "net.darkhax.curseforgegradle:CurseForgeGradle", version.ref = "curseForgeGradle" }
errorProne-annotations = { module = "com.google.errorprone:error_prone_annotations", version.ref = "errorProne-core" }
errorProne-api = { module = "com.google.errorprone:error_prone_check_api", version.ref = "errorProne-core" }
errorProne-core = { module = "com.google.errorprone:error_prone_core", version.ref = "errorProne-core" }
errorProne-plugin = { module = "net.ltgt.gradle:gradle-errorprone-plugin", version.ref = "errorProne-plugin" }
errorProne-testHelpers = { module = "com.google.errorprone:error_prone_test_helpers", version.ref = "errorProne-core" }
fabric-loom = { module = "net.fabricmc:fabric-loom", version.ref = "fabric-loom" }
forgeGradle = { module = "net.minecraftforge.gradle:ForgeGradle", version.ref = "forgeGradle" }
kotlin-plugin = { module = "org.jetbrains.kotlin:kotlin-gradle-plugin", version.ref = "kotlin" }
librarian = { module = "org.parchmentmc:librarian", version.ref = "librarian" }
minotaur = { module = "com.modrinth.minotaur:Minotaur", version.ref = "minotaur" }
nullAway = { module = "com.uber.nullaway:nullaway", version.ref = "nullAway" }
quiltflower = { module = "io.github.juuxel:loom-quiltflower", version.ref = "quiltflower" }
spotless = { module = "com.diffplug.spotless:spotless-plugin-gradle", version.ref = "spotless" }
vanillaGradle = { module = "org.spongepowered:vanillagradle", version.ref = "vanillaGradle" }

[plugins]
forgeGradle = { id = "net.minecraftforge.gradle", version.ref = "forgeGradle" }
githubRelease = { id = "com.github.breadmoirai.github-release", version.ref = "githubRelease" }
ideaExt = { id = "org.jetbrains.gradle.plugin.idea-ext", version.ref = "ideaExt" }
kotlin = { id = "org.jetbrains.kotlin.jvm", version.ref = "kotlin" }
librarian = { id = "org.parchmentmc.librarian.forgegradle", version.ref = "librarian" }
mixinGradle = { id = "org.spongepowered.mixin", version.ref = "mixinGradle" }
taskTree = { id = "com.dorongold.task-tree", version.ref = "taskTree" }

[bundles]
kotlin = ["kotlin-stdlib", "kotlin-coroutines"]

# Minecraft
externalMods-common = ["jei-api", "nightConfig-core", "nightConfig-toml"]
externalMods-forge-compile = ["oculus", "jei-api"]
externalMods-forge-runtime = ["jei-forge"]
externalMods-fabric = ["nightConfig-core", "nightConfig-toml"]
externalMods-fabric-compile = ["iris", "jei-api", "rei-api", "rei-builtin"]
externalMods-fabric-runtime = ["jei-fabric", "modmenu"]

# Testing
test = ["junit-jupiter-api", "junit-jupiter-params", "hamcrest", "jqwik-api"]
testRuntime = ["junit-jupiter-engine", "jqwik-engine"]<|MERGE_RESOLUTION|>--- conflicted
+++ resolved
@@ -7,15 +7,9 @@
 # Minecraft
 # MC version is specified in gradle.properties, as we need that in settings.gradle.
 # Remember to update corresponding versions in fabric.mod.json/mods.toml
-<<<<<<< HEAD
-fabric-api = "0.83.1+1.20.1"
+fabric-api = "0.86.1+1.20.1"
 fabric-loader = "0.14.21"
 forge = "47.1.0"
-=======
-fabric-api = "0.86.1+1.19.4"
-fabric-loader = "0.14.21"
-forge = "45.0.42"
->>>>>>> b6632c9e
 forgeSpi = "6.0.0"
 mixin = "0.8.5"
 parchment = "2023.06.26"
