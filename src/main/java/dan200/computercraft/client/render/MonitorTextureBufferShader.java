--- conflicted
+++ resolved
@@ -104,19 +104,9 @@
         var palette = terminal.getPalette();
         for( int i = 0; i < 16; i++ )
         {
-<<<<<<< HEAD
-=======
-            double[] colour = palette.getColour( i );
-            if( !terminal.isColour() )
-            {
-                float f = FixedWidthFontRenderer.toGreyscale( colour );
-                buffer.putFloat( pos, f ).putFloat( pos + 4, f ).putFloat( pos + 8, f );
-            }
-            else
->>>>>>> 562f224c
             {
                 double[] colour = palette.getColour( i );
-                if( greyscale )
+                if( !terminal.isColour() )
                 {
                     float f = FixedWidthFontRenderer.toGreyscale( colour );
                     buffer.putFloat( pos, f ).putFloat( pos + 4, f ).putFloat( pos + 8, f );
