--- conflicted
+++ resolved
@@ -414,8 +414,6 @@
 
 check.dependsOn("licenseCheck")
 
-<<<<<<< HEAD
-=======
 def lintLua = tasks.register("lintLua", IlluaminateExec.class) {
     group = JavaBasePlugin.VERIFICATION_GROUP
     description = "Lint Lua (and Lua docs) with illuaminate"
@@ -433,19 +431,6 @@
     doLast { if (System.getenv("GITHUB_ACTIONS") != null) println("::remove-matcher owner=illuaminate::") }
 }
 
-
-def setupServer = tasks.register("setupServer", Copy.class) {
-    group "test server"
-    description "Sets up the environment for the test server."
-
-    from("src/testMod/server-files") {
-        include "eula.txt"
-        include "server.properties"
-    }
-    into "test-files/server"
-}
-
->>>>>>> 5be290a1
 def testServerClassDumpDir = new File(buildDir, "jacocoClassDump/runTestServer")
 
 def testServer = tasks.register("testServer", JavaExec.class) {
