/*
 * This file is part of ComputerCraft - http://www.computercraft.info
 * Copyright Daniel Ratcliffe, 2011-2022. Do not distribute without permission.
 * Send enquiries to dratcliffe@gmail.com
 */
package dan200.computercraft.shared.turtle.blocks;

import dan200.computercraft.api.turtle.TurtleSide;
import dan200.computercraft.shared.computer.blocks.BlockComputerBase;
import dan200.computercraft.shared.computer.blocks.TileComputerBase;
import dan200.computercraft.shared.computer.core.ComputerFamily;
import dan200.computercraft.shared.turtle.core.TurtleBrain;
import dan200.computercraft.shared.turtle.items.ITurtleItem;
import dan200.computercraft.shared.turtle.items.TurtleItemFactory;
import dan200.computercraft.shared.util.WaterloggableHelpers;
import net.minecraft.core.BlockPos;
import net.minecraft.core.Direction;
import net.minecraft.resources.ResourceLocation;
import net.minecraft.world.entity.Entity;
import net.minecraft.world.entity.LivingEntity;
import net.minecraft.world.entity.player.Player;
import net.minecraft.world.entity.projectile.AbstractHurtingProjectile;
import net.minecraft.world.item.ItemStack;
import net.minecraft.world.item.context.BlockPlaceContext;
import net.minecraft.world.level.BlockGetter;
import net.minecraft.world.level.Explosion;
import net.minecraft.world.level.Level;
import net.minecraft.world.level.LevelAccessor;
import net.minecraft.world.level.block.*;
import net.minecraft.world.level.block.entity.BlockEntity;
import net.minecraft.world.level.block.entity.BlockEntityTicker;
import net.minecraft.world.level.block.entity.BlockEntityType;
import net.minecraft.world.level.block.state.BlockState;
import net.minecraft.world.level.block.state.StateDefinition;
import net.minecraft.world.level.block.state.properties.BlockStateProperties;
import net.minecraft.world.level.block.state.properties.DirectionProperty;
import net.minecraft.world.level.material.FluidState;
import net.minecraft.world.phys.Vec3;
import net.minecraft.world.phys.shapes.CollisionContext;
import net.minecraft.world.phys.shapes.Shapes;
import net.minecraft.world.phys.shapes.VoxelShape;
import net.minecraftforge.registries.RegistryObject;

import javax.annotation.Nonnull;
import javax.annotation.Nullable;

import static dan200.computercraft.shared.util.WaterloggableHelpers.WATERLOGGED;
import static dan200.computercraft.shared.util.WaterloggableHelpers.getFluidStateForPlacement;

public class BlockTurtle extends BlockComputerBase<TileTurtle> implements SimpleWaterloggedBlock
{
    public static final DirectionProperty FACING = BlockStateProperties.HORIZONTAL_FACING;

    private static final VoxelShape DEFAULT_SHAPE = Shapes.box(
        0.125, 0.125, 0.125,
        0.875, 0.875, 0.875
    );

    private final BlockEntityTicker<TileTurtle> clientTicker = ( level, pos, state, computer ) -> computer.clientTick();

    public BlockTurtle( Properties settings, ComputerFamily family, RegistryObject<BlockEntityType<TileTurtle>> type )
    {
        super( settings, family, type );
        registerDefaultState( getStateDefinition().any()
            .setValue( FACING, Direction.NORTH )
            .setValue( WATERLOGGED, false )
        );
    }

    @Override
    protected void createBlockStateDefinition( StateDefinition.Builder<Block, BlockState> builder )
    {
        builder.add( FACING, WATERLOGGED );
    }

    @Nonnull
    @Override
    @Deprecated
    public BlockState mirror( BlockState state, Mirror mirrorIn )
    {
        return state.rotate( mirrorIn.getRotation( state.getValue( FACING ) ) );
    }

    @Nonnull
    @Override
    @Deprecated
    public BlockState rotate( BlockState state, Rotation rot )
    {
        return state.setValue( FACING, rot.rotate( state.getValue( FACING ) ) );
    }

    @Nonnull
    @Override
    @Deprecated
    public RenderShape getRenderShape( @Nonnull BlockState state )
    {
        return RenderShape.ENTITYBLOCK_ANIMATED;
    }

    @Nonnull
    @Override
    @Deprecated
    public VoxelShape getShape( @Nonnull BlockState state, BlockGetter world, @Nonnull BlockPos pos, @Nonnull CollisionContext context )
    {
        BlockEntity tile = world.getBlockEntity( pos );
        Vec3 offset = tile instanceof TileTurtle turtle ? turtle.getRenderOffset( 1.0f ) : Vec3.ZERO;
        return offset.equals( Vec3.ZERO ) ? DEFAULT_SHAPE : DEFAULT_SHAPE.move( offset.x, offset.y, offset.z );
    }

    @Nullable
    @Override
    public BlockState getStateForPlacement( BlockPlaceContext placement )
    {
        return defaultBlockState()
            .setValue( FACING, placement.getHorizontalDirection() )
            .setValue( WATERLOGGED, getFluidStateForPlacement( placement ) );
    }

    @Nonnull
    @Override
    @Deprecated
    public FluidState getFluidState( @Nonnull BlockState state )
    {
        return WaterloggableHelpers.getFluidState( state );
    }

    @Nonnull
    @Override
    @Deprecated
    public BlockState updateShape( @Nonnull BlockState state, @Nonnull Direction side, @Nonnull BlockState otherState, @Nonnull LevelAccessor world, @Nonnull BlockPos pos, @Nonnull BlockPos otherPos )
    {
        WaterloggableHelpers.updateShape( state, world, pos );
        return state;
    }

    @Override
    public void setPlacedBy( @Nonnull Level world, @Nonnull BlockPos pos, @Nonnull BlockState state, @Nullable LivingEntity entity, @Nonnull ItemStack stack )
    {
        super.setPlacedBy( world, pos, state, entity, stack );

        BlockEntity tile = world.getBlockEntity( pos );
        if( !world.isClientSide && tile instanceof TileTurtle turtle )
        {
            if( entity instanceof Player player ) turtle.setOwningPlayer( player.getGameProfile() );

            if( stack.getItem() instanceof ITurtleItem item )
            {
                // Set Upgrades
                for( TurtleSide side : TurtleSide.values() )
                {
                    turtle.getAccess().setUpgrade( side, item.getUpgrade( stack, side ) );
                }

                turtle.getAccess().setFuelLevel( item.getFuelLevel( stack ) );

                // Set colour
                int colour = item.getColour( stack );
                if( colour != -1 ) turtle.getAccess().setColour( colour );

                // Set overlay
                ResourceLocation overlay = item.getOverlay( stack );
                if( overlay != null ) ((TurtleBrain) turtle.getAccess()).setOverlay( overlay );
            }
        }
    }

    @Override
<<<<<<< HEAD
    public float getExplosionResistance( BlockState state, BlockGetter world, BlockPos pos, Explosion explosion )
    {
        Entity exploder = explosion.getExploder();
        if( getFamily() == ComputerFamily.ADVANCED || exploder instanceof LivingEntity || exploder instanceof AbstractHurtingProjectile )
=======
    public float getExplosionResistance( BlockState state, IBlockReader world, BlockPos pos, @Nullable Explosion explosion )
    {
        Entity exploder = explosion == null ? null : explosion.getExploder();
        if( getFamily() == ComputerFamily.ADVANCED || exploder instanceof LivingEntity || exploder instanceof DamagingProjectileEntity )
>>>>>>> aa89e516
        {
            return 2000;
        }

        return super.getExplosionResistance( state, world, pos, explosion );
    }

    @Nonnull
    @Override
    protected ItemStack getItem( TileComputerBase tile )
    {
        return tile instanceof TileTurtle turtle ? TurtleItemFactory.create( turtle ) : ItemStack.EMPTY;
    }

    @Override
    @Nullable
    public <U extends BlockEntity> BlockEntityTicker<U> getTicker( @Nonnull Level level, @Nonnull BlockState state, @Nonnull BlockEntityType<U> type )
    {
        return level.isClientSide ? BaseEntityBlock.createTickerHelper( type, this.type.get(), clientTicker ) : super.getTicker( level, state, type );
    }
}<|MERGE_RESOLUTION|>--- conflicted
+++ resolved
@@ -165,17 +165,10 @@
     }
 
     @Override
-<<<<<<< HEAD
     public float getExplosionResistance( BlockState state, BlockGetter world, BlockPos pos, Explosion explosion )
     {
-        Entity exploder = explosion.getExploder();
+        Entity exploder = explosion == null ? null : explosion.getExploder();
         if( getFamily() == ComputerFamily.ADVANCED || exploder instanceof LivingEntity || exploder instanceof AbstractHurtingProjectile )
-=======
-    public float getExplosionResistance( BlockState state, IBlockReader world, BlockPos pos, @Nullable Explosion explosion )
-    {
-        Entity exploder = explosion == null ? null : explosion.getExploder();
-        if( getFamily() == ComputerFamily.ADVANCED || exploder instanceof LivingEntity || exploder instanceof DamagingProjectileEntity )
->>>>>>> aa89e516
         {
             return 2000;
         }
