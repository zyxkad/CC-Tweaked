/*
 * This file is part of ComputerCraft - http://www.computercraft.info
 * Copyright Daniel Ratcliffe, 2011-2017. Do not distribute without permission.
 * Send enquiries to dratcliffe@gmail.com
 */

package dan200.computercraft.core.apis;

import dan200.computercraft.api.filesystem.IMount;
import dan200.computercraft.api.filesystem.IWritableMount;
import dan200.computercraft.api.lua.ILuaAPI;
import dan200.computercraft.api.lua.ILuaContext;
import dan200.computercraft.api.lua.LuaException;
import dan200.computercraft.api.peripheral.IPeripheral;
import dan200.computercraft.core.computer.Computer;
import dan200.computercraft.core.computer.ComputerThread;
import dan200.computercraft.core.computer.ITask;
import dan200.computercraft.core.filesystem.FileSystem;

import javax.annotation.Nonnull;
import java.util.Arrays;
import java.util.HashMap;
import java.util.Map;

import static dan200.computercraft.core.apis.ArgumentHelper.getString;

public class PeripheralAPI implements ILuaAPI, IAPIEnvironment.IPeripheralChangeListener
{
    private class PeripheralWrapper extends ComputerAccess
    {
        private final String m_side;
        private final IPeripheral m_peripheral;

        private String m_type;
        private String[] m_methods;
        private Map<String, Integer> m_methodMap;
        private boolean m_attached;
<<<<<<< HEAD

        private Set<String> m_mounts;

=======
        
>>>>>>> 55847460
        public PeripheralWrapper( IPeripheral peripheral, String side )
        {
            super(m_environment);
            m_side = side;
            m_peripheral = peripheral;
            m_attached = false;

            m_type = peripheral.getType();
            m_methods = peripheral.getMethodNames();
            assert( m_type != null );
            assert( m_methods != null );

            m_methodMap = new HashMap<>();
            for(int i=0; i<m_methods.length; ++i ) {
                if( m_methods[i] != null ) {
                    m_methodMap.put( m_methods[i], i );
                }
            }
<<<<<<< HEAD

            m_mounts = new HashSet<>();
=======
>>>>>>> 55847460
        }

        public IPeripheral getPeripheral()
        {
            return m_peripheral;
        }

        public String getType()
        {
            return m_type;
        }

        public String[] getMethods()
        {
            return m_methods;
        }

        public synchronized boolean isAttached()
        {
            return m_attached;
        }

        public synchronized void attach()
        {
            m_attached = true;
            m_peripheral.attach( this );
        }

        public void detach()
        {
            // Call detach
            m_peripheral.detach( this );
<<<<<<< HEAD

            synchronized( this )
            {
                m_attached = false;
                // Unmount everything the detach function forgot to do
                for( String m_mount : m_mounts )
                {
                    m_fileSystem.unmount( m_mount );
                }
                m_mounts.clear();
            }
=======
            m_attached = false;

            // Unmount everything the detach function forgot to do
            unmountAll();
>>>>>>> 55847460
        }

        public Object[] call( ILuaContext context, String methodName, Object[] arguments ) throws LuaException, InterruptedException
        {
            int method = -1;
            synchronized( this )
            {
                if( m_methodMap.containsKey( methodName ) )
                {
                    method = m_methodMap.get( methodName );
                }
            }
            if( method >= 0 )
            {
                return m_peripheral.callMethod( this, context, method, arguments );
            }
            else
            {
                throw new LuaException( "No such method " + methodName );
            }
        }

        // IComputerAccess implementation
        @Override
        public synchronized String mount( @Nonnull String desiredLoc, @Nonnull IMount mount, @Nonnull String driveName )
        {
            if( !m_attached )
            {
                throw new RuntimeException( "You are not attached to this Computer" );
            }
<<<<<<< HEAD

            // Mount the location
            String location;
            synchronized( m_fileSystem )
            {
                location = findFreeLocation( desiredLoc );
                if( location != null )
                {
                    try {
                        m_fileSystem.mount( driveName, location, mount );
                    } catch( FileSystemException e ) {
                        // fail and return null
                    }
                }
            }
            if( location != null )
            {
                m_mounts.add( location );
            }
            return location;
        }
=======
>>>>>>> 55847460

            return super.mount( desiredLoc, mount, driveName );
        }

        @Override
        public synchronized String mountWritable( @Nonnull String desiredLoc, @Nonnull IWritableMount mount, @Nonnull String driveName )
        {
            if( !m_attached )
            {
                throw new RuntimeException( "You are not attached to this Computer" );
            }

<<<<<<< HEAD
            // Mount the location
            String location;
            synchronized( m_fileSystem )
            {
                location = findFreeLocation( desiredLoc );
                if( location != null )
                {
                    try {
                        m_fileSystem.mountWritable( driveName, location, mount );
                    } catch( FileSystemException e ) {
                        // fail and return null
                    }
                }
            }
            if( location != null )
            {
                m_mounts.add( location );
            }
            return location;
=======
            return super.mountWritable( desiredLoc, mount, driveName );
>>>>>>> 55847460
        }

        @Override
        public synchronized void unmount( String location )
        {
<<<<<<< HEAD
            if( !m_attached ) {
                throw new RuntimeException( "You are not attached to this Computer" );
            }

            if( location != null )
            {
                if( !m_mounts.contains( location ) ) {
                    throw new RuntimeException( "You didn't mount this location" );
                }

                m_fileSystem.unmount( location );
                m_mounts.remove( location );
=======
            if( !m_attached )
            {
                throw new RuntimeException( "You are not attached to this Computer" );
>>>>>>> 55847460
            }

            super.unmount( location );
        }

        @Override
        public int getID()
        {
            if( !m_attached )
            {
                throw new RuntimeException( "You are not attached to this Computer" );
            }
            return super.getID();
        }

        @Override
        public void queueEvent( @Nonnull final String event, final Object[] arguments )
        {
            if( !m_attached )
            {
                throw new RuntimeException( "You are not attached to this Computer" );
            }
<<<<<<< HEAD
            m_environment.queueEvent( event, arguments );
=======
            super.queueEvent( event, arguments );
>>>>>>> 55847460
        }

        @Nonnull
        @Override
        public String getAttachmentName()
        {
            if( !m_attached )
            {
                throw new RuntimeException( "You are not attached to this Computer" );
            }
            return m_side;
        }
    }

    private final IAPIEnvironment m_environment;
    private FileSystem m_fileSystem;
    private final PeripheralWrapper[] m_peripherals;
    private boolean m_running;

    public PeripheralAPI( IAPIEnvironment _environment )
    {
        m_environment = _environment;
        m_environment.setPeripheralChangeListener( this );

        m_peripherals = new PeripheralWrapper[6];
        for(int i=0; i<6; ++i)
        {
            m_peripherals[i] = null;
        }

        m_running = false;
    }

    // IPeripheralChangeListener

    @Override
    public void onPeripheralChanged( int side, IPeripheral newPeripheral )
    {
        synchronized( m_peripherals )
        {
            if( m_peripherals[side] != null )
            {
                // Queue a detachment
                final PeripheralWrapper wrapper = m_peripherals[side];
                ComputerThread.queueTask(new ITask() {
                    @Override
                    public Computer getOwner() {
                        return m_environment.getComputer();
                    }

                    @Override
                    public void execute() {
                        synchronized (m_peripherals) {
                            if (wrapper.isAttached()) {
                                wrapper.detach();
                            }
                        }
                    }
                }, null);

                // Queue a detachment event
                m_environment.queueEvent( "peripheral_detach", new Object[] { Computer.s_sideNames[side] } );
            }

            // Assign the new peripheral
            if( newPeripheral != null )
            {
                m_peripherals[side] = new PeripheralWrapper( newPeripheral, Computer.s_sideNames[side] );
            }
            else
            {
                m_peripherals[side] = null;
            }

            if( m_peripherals[side] != null )
            {
                // Queue an attachment
                final PeripheralWrapper wrapper = m_peripherals[side];
                ComputerThread.queueTask( new ITask() {
                    @Override
                    public Computer getOwner() {
                        return m_environment.getComputer();
                    }

                    @Override
                    public void execute() {
                        synchronized( m_peripherals )
                        {
                            if( m_running && !wrapper.isAttached() )
                            {
                                wrapper.attach();
                            }
                        }
                    }
                }, null );

                // Queue an attachment event
                m_environment.queueEvent( "peripheral", new Object[] { Computer.s_sideNames[side] } );
            }
        }
    }

    // ILuaAPI implementation

    @Override
    public String[] getNames()
    {
        return new String[] {
            "peripheral"
        };
    }

    @Override
    public void startup( )
    {
        synchronized( m_peripherals )
        {
            m_fileSystem = m_environment.getFileSystem();
            m_running = true;
            for( int i=0; i<6; ++i )
            {
                PeripheralWrapper wrapper = m_peripherals[i];
                if( wrapper != null && !wrapper.isAttached() )
                {
                    wrapper.attach();
                }
            }
        }
    }

    @Override
<<<<<<< HEAD
    public void advance( double _dt )
    {
    }

    @Override
=======
>>>>>>> 55847460
    public void shutdown( )
    {
        synchronized( m_peripherals )
        {
            m_running = false;
            for( int i=0; i<6; ++i )
            {
                PeripheralWrapper wrapper = m_peripherals[i];
                if( wrapper != null && wrapper.isAttached() )
                {
                    wrapper.detach();
                }
            }
            m_fileSystem = null;
        }
    }

    @Nonnull
    @Override
    public String[] getMethodNames()
    {
        return new String[] {
            "isPresent",
            "getType",
            "getMethods",
            "call"
        };
    }

    @Override
    public Object[] callMethod( @Nonnull ILuaContext context, int method, @Nonnull Object[] args ) throws LuaException, InterruptedException
    {
        switch( method )
        {
            case 0:
            {
                // isPresent
                boolean present = false;
                int side = parseSide( args );
                if( side >= 0 )
                {
                    synchronized( m_peripherals )
                    {
                        PeripheralWrapper p = m_peripherals[ side ];
                        if( p != null )
                        {
                            present = true;
                        }
                    }
                }
                return new Object[] { present };
            }
            case 1:
            {
                // getType
                String type = null;
                int side = parseSide( args );
                if( side >= 0 )
                {
                    synchronized( m_peripherals )
                    {
                        PeripheralWrapper p = m_peripherals[ side ];
                        if( p != null )
                        {
                            type = p.getType();
                        }
                    }
                    if( type != null )
                    {
                        return new Object[] { type };
                    }
                }
                return null;
            }
            case 2:
            {
                // getMethods
                String[] methods = null;
                int side = parseSide( args );
                if( side >= 0 )
                {
                    synchronized( m_peripherals )
                    {
                        PeripheralWrapper p = m_peripherals[ side ];
                        if( p != null )
                        {
                            methods = p.getMethods();
                        }
                    }
                }
                if( methods != null )
                {
                    Map<Object,Object> table = new HashMap<>();
                    for(int i=0; i<methods.length; ++i ) {
                        table.put( i+1, methods[i] );
                    }
                    return new Object[] { table };
                }
                return null;
            }
            case 3:
            {
                // call
                int side = parseSide( args );
                String methodName = getString( args, 1 );
                Object[] methodArgs = Arrays.copyOfRange( args, 2, args.length );

                if( side >= 0 )
                {
                    PeripheralWrapper p;
                    synchronized( m_peripherals )
                    {
                        p = m_peripherals[ side ];
                    }
                    if( p != null )
                    {
                        return p.call( context, methodName, methodArgs );
                    }
                }
                throw new LuaException( "No peripheral attached" );
            }
            default:
            {
                return null;
            }
        }
    }

    // Privates

    private int parseSide( Object[] args ) throws LuaException
    {
        String side = getString( args, 0 );
        for( int n=0; n<Computer.s_sideNames.length; ++n )
        {
            if( side.equals( Computer.s_sideNames[n] ) )
            {
                return n;
            }
        }
        return -1;
    }
<<<<<<< HEAD

    private String findFreeLocation( String desiredLoc )
    {
        try
        {
            synchronized( m_fileSystem )
            {
                if( !m_fileSystem.exists( desiredLoc ) )
                {
                    return desiredLoc;
                }
                // We used to check foo2,foo3,foo4,etc here
                // but the disk drive does this itself now
                return null;
            }
        }
        catch( FileSystemException e )
        {
            return null;
        }
    }
=======
>>>>>>> 55847460
}<|MERGE_RESOLUTION|>--- conflicted
+++ resolved
@@ -35,13 +35,7 @@
         private String[] m_methods;
         private Map<String, Integer> m_methodMap;
         private boolean m_attached;
-<<<<<<< HEAD
-
-        private Set<String> m_mounts;
-
-=======
-        
->>>>>>> 55847460
+
         public PeripheralWrapper( IPeripheral peripheral, String side )
         {
             super(m_environment);
@@ -60,11 +54,6 @@
                     m_methodMap.put( m_methods[i], i );
                 }
             }
-<<<<<<< HEAD
-
-            m_mounts = new HashSet<>();
-=======
->>>>>>> 55847460
         }
 
         public IPeripheral getPeripheral()
@@ -97,24 +86,14 @@
         {
             // Call detach
             m_peripheral.detach( this );
-<<<<<<< HEAD
 
             synchronized( this )
             {
-                m_attached = false;
                 // Unmount everything the detach function forgot to do
-                for( String m_mount : m_mounts )
-                {
-                    m_fileSystem.unmount( m_mount );
-                }
-                m_mounts.clear();
-            }
-=======
+                unmountAll();
+            }
+
             m_attached = false;
-
-            // Unmount everything the detach function forgot to do
-            unmountAll();
->>>>>>> 55847460
         }
 
         public Object[] call( ILuaContext context, String methodName, Object[] arguments ) throws LuaException, InterruptedException
@@ -145,30 +124,6 @@
             {
                 throw new RuntimeException( "You are not attached to this Computer" );
             }
-<<<<<<< HEAD
-
-            // Mount the location
-            String location;
-            synchronized( m_fileSystem )
-            {
-                location = findFreeLocation( desiredLoc );
-                if( location != null )
-                {
-                    try {
-                        m_fileSystem.mount( driveName, location, mount );
-                    } catch( FileSystemException e ) {
-                        // fail and return null
-                    }
-                }
-            }
-            if( location != null )
-            {
-                m_mounts.add( location );
-            }
-            return location;
-        }
-=======
->>>>>>> 55847460
 
             return super.mount( desiredLoc, mount, driveName );
         }
@@ -181,52 +136,15 @@
                 throw new RuntimeException( "You are not attached to this Computer" );
             }
 
-<<<<<<< HEAD
-            // Mount the location
-            String location;
-            synchronized( m_fileSystem )
-            {
-                location = findFreeLocation( desiredLoc );
-                if( location != null )
-                {
-                    try {
-                        m_fileSystem.mountWritable( driveName, location, mount );
-                    } catch( FileSystemException e ) {
-                        // fail and return null
-                    }
-                }
-            }
-            if( location != null )
-            {
-                m_mounts.add( location );
-            }
-            return location;
-=======
             return super.mountWritable( desiredLoc, mount, driveName );
->>>>>>> 55847460
         }
 
         @Override
         public synchronized void unmount( String location )
         {
-<<<<<<< HEAD
-            if( !m_attached ) {
-                throw new RuntimeException( "You are not attached to this Computer" );
-            }
-
-            if( location != null )
-            {
-                if( !m_mounts.contains( location ) ) {
-                    throw new RuntimeException( "You didn't mount this location" );
-                }
-
-                m_fileSystem.unmount( location );
-                m_mounts.remove( location );
-=======
-            if( !m_attached )
-            {
-                throw new RuntimeException( "You are not attached to this Computer" );
->>>>>>> 55847460
+            if( !m_attached )
+            {
+                throw new RuntimeException( "You are not attached to this Computer" );
             }
 
             super.unmount( location );
@@ -249,11 +167,7 @@
             {
                 throw new RuntimeException( "You are not attached to this Computer" );
             }
-<<<<<<< HEAD
-            m_environment.queueEvent( event, arguments );
-=======
             super.queueEvent( event, arguments );
->>>>>>> 55847460
         }
 
         @Nonnull
@@ -385,14 +299,6 @@
     }
 
     @Override
-<<<<<<< HEAD
-    public void advance( double _dt )
-    {
-    }
-
-    @Override
-=======
->>>>>>> 55847460
     public void shutdown( )
     {
         synchronized( m_peripherals )
@@ -535,28 +441,4 @@
         }
         return -1;
     }
-<<<<<<< HEAD
-
-    private String findFreeLocation( String desiredLoc )
-    {
-        try
-        {
-            synchronized( m_fileSystem )
-            {
-                if( !m_fileSystem.exists( desiredLoc ) )
-                {
-                    return desiredLoc;
-                }
-                // We used to check foo2,foo3,foo4,etc here
-                // but the disk drive does this itself now
-                return null;
-            }
-        }
-        catch( FileSystemException e )
-        {
-            return null;
-        }
-    }
-=======
->>>>>>> 55847460
 }