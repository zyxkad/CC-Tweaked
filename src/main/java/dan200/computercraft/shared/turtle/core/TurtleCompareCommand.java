/*
 * This file is part of ComputerCraft - http://www.computercraft.info
 * Copyright Daniel Ratcliffe, 2011-2019. Do not distribute without permission.
 * Send enquiries to dratcliffe@gmail.com
 */

package dan200.computercraft.shared.turtle.core;

import dan200.computercraft.api.turtle.ITurtleAccess;
import dan200.computercraft.api.turtle.ITurtleCommand;
import dan200.computercraft.api.turtle.TurtleCommandResult;
import net.minecraft.block.Block;
import net.minecraft.block.state.IBlockState;
import net.minecraft.item.ItemStack;
import net.minecraft.util.EnumFacing;
import net.minecraft.util.NonNullList;
import net.minecraft.util.math.BlockPos;
import net.minecraft.world.World;

import javax.annotation.Nonnull;

public class TurtleCompareCommand implements ITurtleCommand
{
    private final InteractDirection m_direction;

    public TurtleCompareCommand( InteractDirection direction )
    {
        m_direction = direction;
    }

    @Nonnull
    @Override
    public TurtleCommandResult execute( @Nonnull ITurtleAccess turtle )
    {
        // Get world direction from direction
        EnumFacing direction = m_direction.toWorldDir( turtle );

        // Get currently selected stack
        ItemStack selectedStack = turtle.getInventory().getStackInSlot( turtle.getSelectedSlot() );

        // Get stack representing thing in front
        World world = turtle.getWorld();
        BlockPos oldPosition = turtle.getPosition();
        BlockPos newPosition = oldPosition.offset( direction );

        ItemStack lookAtStack = ItemStack.EMPTY;
        if( !world.isAirBlock( newPosition ) )
        {
            IBlockState lookAtState = world.getBlockState( newPosition );
            Block lookAtBlock = lookAtState.getBlock();
            if( !lookAtBlock.isAir( lookAtState, world, newPosition ) )
            {
<<<<<<< HEAD
                // Try createStackedBlock first
                /*
=======
                // Try getSilkTouchDrop first
>>>>>>> 978c28a6
                if( !lookAtBlock.hasTileEntity( lookAtState ) )
                {
                    try
                    {
                        Method method = ReflectionHelper.findMethod( Block.class, "getSilkTouchDrop", "func_180643_i", IBlockState.class );
                        lookAtStack = (ItemStack) method.invoke( lookAtBlock, lookAtState );
                    }
                    catch( ReflectiveOperationException | RuntimeException ignored )
                    {
                    }
                }
                */

                // See if the block drops anything with the same ID as itself
                // (try 5 times to try and beat random number generators)
                for( int i = 0; i < 5 && lookAtStack.isEmpty(); i++ )
                {
                    NonNullList<ItemStack> drops = NonNullList.create();
                    lookAtState.getDrops( drops, world, newPosition, 0 );
                    if( !drops.isEmpty() )
                    {
                        for( ItemStack drop : drops )
                        {
                            if( drop.getItem() == lookAtBlock.asItem() )
                            {
                                lookAtStack = drop;
                                break;
                            }
                        }
                    }
                }

                // Last resort: roll our own (which will probably be wrong)
                if( lookAtStack.isEmpty() )
                {
                    lookAtStack = new ItemStack( lookAtBlock );
                }
            }
        }

        // Compare them
        return selectedStack.getItem() == lookAtStack.getItem()
            ? TurtleCommandResult.success()
            : TurtleCommandResult.failure();
    }
}<|MERGE_RESOLUTION|>--- conflicted
+++ resolved
@@ -16,8 +16,10 @@
 import net.minecraft.util.NonNullList;
 import net.minecraft.util.math.BlockPos;
 import net.minecraft.world.World;
+import net.minecraftforge.fml.common.ObfuscationReflectionHelper;
 
 import javax.annotation.Nonnull;
+import java.lang.reflect.Method;
 
 public class TurtleCompareCommand implements ITurtleCommand
 {
@@ -50,24 +52,18 @@
             Block lookAtBlock = lookAtState.getBlock();
             if( !lookAtBlock.isAir( lookAtState, world, newPosition ) )
             {
-<<<<<<< HEAD
-                // Try createStackedBlock first
-                /*
-=======
                 // Try getSilkTouchDrop first
->>>>>>> 978c28a6
                 if( !lookAtBlock.hasTileEntity( lookAtState ) )
                 {
                     try
                     {
-                        Method method = ReflectionHelper.findMethod( Block.class, "getSilkTouchDrop", "func_180643_i", IBlockState.class );
+                        Method method = ObfuscationReflectionHelper.findMethod( Block.class, "func_180643_i", IBlockState.class );
                         lookAtStack = (ItemStack) method.invoke( lookAtBlock, lookAtState );
                     }
                     catch( ReflectiveOperationException | RuntimeException ignored )
                     {
                     }
                 }
-                */
 
                 // See if the block drops anything with the same ID as itself
                 // (try 5 times to try and beat random number generators)
