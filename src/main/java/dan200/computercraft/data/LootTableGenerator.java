/*
 * This file is part of ComputerCraft - http://www.computercraft.info
 * Copyright Daniel Ratcliffe, 2011-2022. Do not distribute without permission.
 * Send enquiries to dratcliffe@gmail.com
 */
package dan200.computercraft.data;

import com.mojang.datafixers.util.Pair;
import dan200.computercraft.ComputerCraft;
import dan200.computercraft.shared.CommonHooks;
import dan200.computercraft.shared.Registry;
import dan200.computercraft.shared.data.BlockNamedEntityLootCondition;
import dan200.computercraft.shared.data.HasComputerIdLootCondition;
import dan200.computercraft.shared.data.PlayerCreativeLootCondition;
import dan200.computercraft.shared.peripheral.modem.wired.BlockCable;
import dan200.computercraft.shared.peripheral.modem.wired.CableModemVariant;
import net.minecraft.advancements.critereon.StatePropertiesPredicate;
import net.minecraft.data.DataGenerator;
<<<<<<< HEAD
import net.minecraft.resources.ResourceLocation;
import net.minecraft.world.level.block.Block;
import net.minecraft.world.level.storage.loot.LootPool;
import net.minecraft.world.level.storage.loot.LootTable;
import net.minecraft.world.level.storage.loot.entries.DynamicLoot;
import net.minecraft.world.level.storage.loot.entries.LootItem;
import net.minecraft.world.level.storage.loot.parameters.LootContextParamSets;
import net.minecraft.world.level.storage.loot.predicates.AlternativeLootItemCondition;
import net.minecraft.world.level.storage.loot.predicates.ExplosionCondition;
import net.minecraft.world.level.storage.loot.predicates.LootItemBlockStatePropertyCondition;
import net.minecraft.world.level.storage.loot.providers.number.ConstantValue;
import net.minecraftforge.registries.RegistryObject;
=======
import net.minecraft.data.LootTableProvider;
import net.minecraft.loot.*;
import net.minecraft.loot.conditions.Alternative;
import net.minecraft.loot.conditions.BlockStateProperty;
import net.minecraft.loot.conditions.ILootCondition;
import net.minecraft.loot.conditions.SurvivesExplosion;
import net.minecraft.loot.functions.CopyName;
import net.minecraft.util.ResourceLocation;
>>>>>>> 562f224c

import javax.annotation.Nonnull;
import java.util.Arrays;
import java.util.List;
import java.util.Map;
import java.util.function.BiConsumer;
import java.util.function.Consumer;
import java.util.function.Supplier;

class LootTableGenerator extends LootTableProvider
{
    LootTableGenerator( DataGenerator generator )
    {
        super( generator );
    }

    @Nonnull
    @Override
    protected List<Pair<Supplier<Consumer<BiConsumer<ResourceLocation, LootTable.Builder>>>, LootParameterSet>> getTables()
    {
        return Arrays.asList(
            Pair.of( () -> LootTableGenerator::registerBlocks, LootParameterSets.BLOCK ),
            Pair.of( () -> LootTableGenerator::registerGeneric, LootParameterSets.ALL_PARAMS )
        );
    }

    @Override
    protected void validate( Map<ResourceLocation, LootTable> map, @Nonnull ValidationTracker validationtracker )
    {
        map.forEach( ( id, table ) -> LootTableManager.validate( validationtracker, id, table ) );
    }

    private static void registerBlocks( BiConsumer<ResourceLocation, LootTable.Builder> add )
    {
        namedBlockDrop( add, Registry.ModBlocks.DISK_DRIVE );
        selfDrop( add, Registry.ModBlocks.MONITOR_NORMAL );
        selfDrop( add, Registry.ModBlocks.MONITOR_ADVANCED );
        namedBlockDrop( add, Registry.ModBlocks.PRINTER );
        selfDrop( add, Registry.ModBlocks.SPEAKER );
        selfDrop( add, Registry.ModBlocks.WIRED_MODEM_FULL );
        selfDrop( add, Registry.ModBlocks.WIRELESS_MODEM_NORMAL );
        selfDrop( add, Registry.ModBlocks.WIRELESS_MODEM_ADVANCED );

        computerDrop( add, Registry.ModBlocks.COMPUTER_NORMAL );
        computerDrop( add, Registry.ModBlocks.COMPUTER_ADVANCED );
        computerDrop( add, Registry.ModBlocks.COMPUTER_COMMAND );
        computerDrop( add, Registry.ModBlocks.TURTLE_NORMAL );
        computerDrop( add, Registry.ModBlocks.TURTLE_ADVANCED );

        add.accept( Registry.ModBlocks.CABLE.get().getLootTable(), LootTable
            .lootTable()
<<<<<<< HEAD
            .setParamSet( LootContextParamSets.BLOCK )
            .withPool( LootPool.lootPool()
                .name( "cable" )
                .setRolls( ConstantValue.exactly( 1 ) )
                .add( LootItem.lootTableItem( Registry.ModItems.CABLE.get() ) )
                .when( ExplosionCondition.survivesExplosion() )
                .when( LootItemBlockStatePropertyCondition.hasBlockStateProperties( Registry.ModBlocks.CABLE.get() )
=======
            .withPool( LootPool.lootPool()
                .setRolls( ConstantRange.exactly( 1 ) )
                .add( ItemLootEntry.lootTableItem( Registry.ModItems.CABLE.get() ) )
                .when( SurvivesExplosion.survivesExplosion() )
                .when( BlockStateProperty.hasBlockStateProperties( Registry.ModBlocks.CABLE.get() )
>>>>>>> 562f224c
                    .setProperties( StatePropertiesPredicate.Builder.properties().hasProperty( BlockCable.CABLE, true ) )
                )
            )
            .withPool( LootPool.lootPool()
<<<<<<< HEAD
                .name( "wired_modem" )
                .setRolls( ConstantValue.exactly( 1 ) )
                .add( LootItem.lootTableItem( Registry.ModItems.WIRED_MODEM.get() ) )
                .when( ExplosionCondition.survivesExplosion() )
                .when( LootItemBlockStatePropertyCondition.hasBlockStateProperties( Registry.ModBlocks.CABLE.get() )
=======
                .setRolls( ConstantRange.exactly( 1 ) )
                .add( ItemLootEntry.lootTableItem( Registry.ModItems.WIRED_MODEM.get() ) )
                .when( SurvivesExplosion.survivesExplosion() )
                .when( BlockStateProperty.hasBlockStateProperties( Registry.ModBlocks.CABLE.get() )
>>>>>>> 562f224c
                    .setProperties( StatePropertiesPredicate.Builder.properties().hasProperty( BlockCable.MODEM, CableModemVariant.None ) )
                    .invert()
                )
            ) );
    }

<<<<<<< HEAD
        add.accept( CommonHooks.LOOT_TREASURE_DISK, LootTable
            .lootTable()
            .setParamSet( LootContextParamSets.ALL_PARAMS )
            .build() );
=======
    private static void registerGeneric( BiConsumer<ResourceLocation, LootTable.Builder> add )
    {
        add.accept( CommonHooks.LOOT_TREASURE_DISK, LootTable.lootTable() );
>>>>>>> 562f224c
    }

    private static void selfDrop( BiConsumer<ResourceLocation, LootTable.Builder> add, Supplier<? extends Block> wrapper )
    {
<<<<<<< HEAD
        Block block = wrapper.get();
        add.accept( block.getLootTable(), LootTable
            .lootTable()
            .setParamSet( LootContextParamSets.BLOCK )
            .withPool( LootPool.lootPool()
                .name( "main" )
                .setRolls( ConstantValue.exactly( 1 ) )
                .add( LootItem.lootTableItem( block ) )
                .when( ExplosionCondition.survivesExplosion() )
            ).build() );
=======
        blockDrop( add, wrapper, ItemLootEntry.lootTableItem( wrapper.get() ), SurvivesExplosion.survivesExplosion() );
    }

    private static void namedBlockDrop( BiConsumer<ResourceLocation, LootTable.Builder> add, Supplier<? extends Block> wrapper )
    {
        blockDrop(
            add, wrapper,
            ItemLootEntry.lootTableItem( wrapper.get() ).apply( CopyName.copyName( CopyName.Source.BLOCK_ENTITY ) ),
            SurvivesExplosion.survivesExplosion()
        );
    }

    private static void computerDrop( BiConsumer<ResourceLocation, LootTable.Builder> add, Supplier<? extends Block> block )
    {
        blockDrop(
            add, block,
            DynamicLootEntry.dynamicEntry( new ResourceLocation( ComputerCraft.MOD_ID, "computer" ) ),
            Alternative.alternative(
                BlockNamedEntityLootCondition.BUILDER,
                HasComputerIdLootCondition.BUILDER,
                PlayerCreativeLootCondition.BUILDER.invert()
            )
        );
>>>>>>> 562f224c
    }

    private static void blockDrop(
        BiConsumer<ResourceLocation, LootTable.Builder> add, Supplier<? extends Block> wrapper,
        LootEntry.Builder<?> drop,
        ILootCondition.IBuilder condition
    )
    {
        Block block = wrapper.get();
        add.accept( block.getLootTable(), LootTable
            .lootTable()
<<<<<<< HEAD
            .setParamSet( LootContextParamSets.BLOCK )
            .withPool( LootPool.lootPool()
                .name( "main" )
                .setRolls( ConstantValue.exactly( 1 ) )
                .add( DynamicLoot.dynamicEntry( new ResourceLocation( ComputerCraft.MOD_ID, "computer" ) ) )
                .when( AlternativeLootItemCondition.alternative(
                    BlockNamedEntityLootCondition.BUILDER,
                    HasComputerIdLootCondition.BUILDER,
                    PlayerCreativeLootCondition.BUILDER.invert()
                ) )
            ).build() );
=======
            .withPool( LootPool.lootPool()
                .setRolls( ConstantRange.exactly( 1 ) )
                .add( drop )
                .when( condition )
            )
        );
>>>>>>> 562f224c
    }
}<|MERGE_RESOLUTION|>--- conflicted
+++ resolved
@@ -16,32 +16,26 @@
 import dan200.computercraft.shared.peripheral.modem.wired.CableModemVariant;
 import net.minecraft.advancements.critereon.StatePropertiesPredicate;
 import net.minecraft.data.DataGenerator;
-<<<<<<< HEAD
+import net.minecraft.data.loot.LootTableProvider;
 import net.minecraft.resources.ResourceLocation;
 import net.minecraft.world.level.block.Block;
 import net.minecraft.world.level.storage.loot.LootPool;
 import net.minecraft.world.level.storage.loot.LootTable;
+import net.minecraft.world.level.storage.loot.LootTables;
+import net.minecraft.world.level.storage.loot.ValidationContext;
 import net.minecraft.world.level.storage.loot.entries.DynamicLoot;
 import net.minecraft.world.level.storage.loot.entries.LootItem;
+import net.minecraft.world.level.storage.loot.entries.LootPoolEntryContainer;
+import net.minecraft.world.level.storage.loot.functions.CopyNameFunction;
+import net.minecraft.world.level.storage.loot.parameters.LootContextParamSet;
 import net.minecraft.world.level.storage.loot.parameters.LootContextParamSets;
 import net.minecraft.world.level.storage.loot.predicates.AlternativeLootItemCondition;
 import net.minecraft.world.level.storage.loot.predicates.ExplosionCondition;
 import net.minecraft.world.level.storage.loot.predicates.LootItemBlockStatePropertyCondition;
+import net.minecraft.world.level.storage.loot.predicates.LootItemCondition;
 import net.minecraft.world.level.storage.loot.providers.number.ConstantValue;
-import net.minecraftforge.registries.RegistryObject;
-=======
-import net.minecraft.data.LootTableProvider;
-import net.minecraft.loot.*;
-import net.minecraft.loot.conditions.Alternative;
-import net.minecraft.loot.conditions.BlockStateProperty;
-import net.minecraft.loot.conditions.ILootCondition;
-import net.minecraft.loot.conditions.SurvivesExplosion;
-import net.minecraft.loot.functions.CopyName;
-import net.minecraft.util.ResourceLocation;
->>>>>>> 562f224c
 
 import javax.annotation.Nonnull;
-import java.util.Arrays;
 import java.util.List;
 import java.util.Map;
 import java.util.function.BiConsumer;
@@ -57,18 +51,18 @@
 
     @Nonnull
     @Override
-    protected List<Pair<Supplier<Consumer<BiConsumer<ResourceLocation, LootTable.Builder>>>, LootParameterSet>> getTables()
+    public List<Pair<Supplier<Consumer<BiConsumer<ResourceLocation, LootTable.Builder>>>, LootContextParamSet>> getTables()
     {
-        return Arrays.asList(
-            Pair.of( () -> LootTableGenerator::registerBlocks, LootParameterSets.BLOCK ),
-            Pair.of( () -> LootTableGenerator::registerGeneric, LootParameterSets.ALL_PARAMS )
+        return List.of(
+            Pair.of( () -> LootTableGenerator::registerBlocks, LootContextParamSets.BLOCK ),
+            Pair.of( () -> LootTableGenerator::registerGeneric, LootContextParamSets.ALL_PARAMS )
         );
     }
 
     @Override
-    protected void validate( Map<ResourceLocation, LootTable> map, @Nonnull ValidationTracker validationtracker )
+    protected void validate( Map<ResourceLocation, LootTable> map, @Nonnull ValidationContext validationtracker )
     {
-        map.forEach( ( id, table ) -> LootTableManager.validate( validationtracker, id, table ) );
+        map.forEach( ( id, table ) -> LootTables.validate( validationtracker, id, table ) );
     }
 
     private static void registerBlocks( BiConsumer<ResourceLocation, LootTable.Builder> add )
@@ -90,78 +84,41 @@
 
         add.accept( Registry.ModBlocks.CABLE.get().getLootTable(), LootTable
             .lootTable()
-<<<<<<< HEAD
-            .setParamSet( LootContextParamSets.BLOCK )
             .withPool( LootPool.lootPool()
-                .name( "cable" )
                 .setRolls( ConstantValue.exactly( 1 ) )
                 .add( LootItem.lootTableItem( Registry.ModItems.CABLE.get() ) )
                 .when( ExplosionCondition.survivesExplosion() )
                 .when( LootItemBlockStatePropertyCondition.hasBlockStateProperties( Registry.ModBlocks.CABLE.get() )
-=======
-            .withPool( LootPool.lootPool()
-                .setRolls( ConstantRange.exactly( 1 ) )
-                .add( ItemLootEntry.lootTableItem( Registry.ModItems.CABLE.get() ) )
-                .when( SurvivesExplosion.survivesExplosion() )
-                .when( BlockStateProperty.hasBlockStateProperties( Registry.ModBlocks.CABLE.get() )
->>>>>>> 562f224c
                     .setProperties( StatePropertiesPredicate.Builder.properties().hasProperty( BlockCable.CABLE, true ) )
                 )
             )
             .withPool( LootPool.lootPool()
-<<<<<<< HEAD
-                .name( "wired_modem" )
                 .setRolls( ConstantValue.exactly( 1 ) )
                 .add( LootItem.lootTableItem( Registry.ModItems.WIRED_MODEM.get() ) )
                 .when( ExplosionCondition.survivesExplosion() )
                 .when( LootItemBlockStatePropertyCondition.hasBlockStateProperties( Registry.ModBlocks.CABLE.get() )
-=======
-                .setRolls( ConstantRange.exactly( 1 ) )
-                .add( ItemLootEntry.lootTableItem( Registry.ModItems.WIRED_MODEM.get() ) )
-                .when( SurvivesExplosion.survivesExplosion() )
-                .when( BlockStateProperty.hasBlockStateProperties( Registry.ModBlocks.CABLE.get() )
->>>>>>> 562f224c
                     .setProperties( StatePropertiesPredicate.Builder.properties().hasProperty( BlockCable.MODEM, CableModemVariant.None ) )
                     .invert()
                 )
             ) );
     }
 
-<<<<<<< HEAD
-        add.accept( CommonHooks.LOOT_TREASURE_DISK, LootTable
-            .lootTable()
-            .setParamSet( LootContextParamSets.ALL_PARAMS )
-            .build() );
-=======
     private static void registerGeneric( BiConsumer<ResourceLocation, LootTable.Builder> add )
     {
         add.accept( CommonHooks.LOOT_TREASURE_DISK, LootTable.lootTable() );
->>>>>>> 562f224c
     }
 
     private static void selfDrop( BiConsumer<ResourceLocation, LootTable.Builder> add, Supplier<? extends Block> wrapper )
     {
-<<<<<<< HEAD
-        Block block = wrapper.get();
-        add.accept( block.getLootTable(), LootTable
-            .lootTable()
-            .setParamSet( LootContextParamSets.BLOCK )
-            .withPool( LootPool.lootPool()
-                .name( "main" )
-                .setRolls( ConstantValue.exactly( 1 ) )
-                .add( LootItem.lootTableItem( block ) )
-                .when( ExplosionCondition.survivesExplosion() )
-            ).build() );
-=======
-        blockDrop( add, wrapper, ItemLootEntry.lootTableItem( wrapper.get() ), SurvivesExplosion.survivesExplosion() );
+        blockDrop( add, wrapper, LootItem.lootTableItem( wrapper.get() ), ExplosionCondition.survivesExplosion() );
     }
 
     private static void namedBlockDrop( BiConsumer<ResourceLocation, LootTable.Builder> add, Supplier<? extends Block> wrapper )
     {
         blockDrop(
             add, wrapper,
-            ItemLootEntry.lootTableItem( wrapper.get() ).apply( CopyName.copyName( CopyName.Source.BLOCK_ENTITY ) ),
-            SurvivesExplosion.survivesExplosion()
+            LootItem.lootTableItem( wrapper.get() ).apply( CopyNameFunction.copyName( CopyNameFunction.NameSource.BLOCK_ENTITY ) ),
+            ExplosionCondition.survivesExplosion()
         );
     }
 
@@ -169,44 +126,29 @@
     {
         blockDrop(
             add, block,
-            DynamicLootEntry.dynamicEntry( new ResourceLocation( ComputerCraft.MOD_ID, "computer" ) ),
-            Alternative.alternative(
+            DynamicLoot.dynamicEntry( new ResourceLocation( ComputerCraft.MOD_ID, "computer" ) ),
+            AlternativeLootItemCondition.alternative(
                 BlockNamedEntityLootCondition.BUILDER,
                 HasComputerIdLootCondition.BUILDER,
                 PlayerCreativeLootCondition.BUILDER.invert()
             )
         );
->>>>>>> 562f224c
     }
 
     private static void blockDrop(
         BiConsumer<ResourceLocation, LootTable.Builder> add, Supplier<? extends Block> wrapper,
-        LootEntry.Builder<?> drop,
-        ILootCondition.IBuilder condition
+        LootPoolEntryContainer.Builder<?> drop,
+        LootItemCondition.Builder condition
     )
     {
-        Block block = wrapper.get();
+        var block = wrapper.get();
         add.accept( block.getLootTable(), LootTable
             .lootTable()
-<<<<<<< HEAD
-            .setParamSet( LootContextParamSets.BLOCK )
             .withPool( LootPool.lootPool()
-                .name( "main" )
                 .setRolls( ConstantValue.exactly( 1 ) )
-                .add( DynamicLoot.dynamicEntry( new ResourceLocation( ComputerCraft.MOD_ID, "computer" ) ) )
-                .when( AlternativeLootItemCondition.alternative(
-                    BlockNamedEntityLootCondition.BUILDER,
-                    HasComputerIdLootCondition.BUILDER,
-                    PlayerCreativeLootCondition.BUILDER.invert()
-                ) )
-            ).build() );
-=======
-            .withPool( LootPool.lootPool()
-                .setRolls( ConstantRange.exactly( 1 ) )
                 .add( drop )
                 .when( condition )
             )
         );
->>>>>>> 562f224c
     }
 }