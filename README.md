<img src="logo.png" alt="CC: Restitched" width="100%"/>

[![Current build status](https://github.com/cc-tweaked/cc-restitched/workflows/Build/badge.svg)](https://github.com/cc-tweaked/cc-restitched/actions "Current build status")
[![Download CC: Restitched  on CurseForge](https://camo.githubusercontent.com/07622e6662ef5ead080c4840ef6514a34e079d63015f7e51c977a55b1881dfb9/687474703a2f2f63662e776179326d7563686e6f6973652e65752f7469746c652f63632d726573746974636865642e737667)](https://www.curseforge.com/minecraft/mc-mods/cc-restitched "Download CC:  Restitched on CurseForge")
[![Gitpod ready-to-code](https://img.shields.io/badge/Gitpod-ready--to--code-908a85?logo=gitpod)](https://gitpod.io/#https://github.com/cc-tweaked/cc-restitched/tree/1.17.1)

# What is CC: Restitched?
This is a fabric port of [SquidDev-CC/CC-Tweaked](https://github.com/SquidDev-CC/CC-Tweaked). The work is a continuation of [Zundrel/cc-tweaked-fabric](https://github.com/Zundrel/cc-tweaked-fabric).

## CC: Restitched vs. CC: Tweaked
CC: R tries to maintain parity with CC: T, but may be behind or divergent in some areas. If you notice a disparity please open an issue. CC: R major and minor version numbers indicate parity with the major features of that version of CC: T. Patch version numbers will not align.

## Resource Packs
This mod includes textures by [Jummit](https://github.com/Jummit) that are more in line with the style of Mojang's new texture-artist, Jappa. If you prefer the original textures, enable the "Classic" resource pack.

<img src="https://raw.githubusercontent.com/cc-orgs/cc-overhaul/main/pack.png" alt="CC: Restitched" width="32"  height="32"/> We also have a second resourcepack made by [3prm3](https://github.com/3prm3), it features a complete overhaul and can be enabled by enabling the `overhaul` resource pack, go check out his resource pack over [here](https://github.com/cc-orgs/cc-overhaul/tree/main)!

## Bleeding Edge Ver.
<<<<<<< HEAD
Bleeding edge builds can be found [here](https://github.com/cc-tweaked/cc-restitched/actions) at Github Actions. In the .zip file there should be a "-dev" jar, a "-javadoc" jar, a "-sources-dev" jar, a "-sources" jar, and a plain (jar without an affixed tag) jar. Put the plain jar in the mods folder.
=======
Bleeding edge builds can be found [here](https://github.com/cc-tweaked/cc-restitched/actions) at Github Actions.
In the .zip file there should be a `-dev` jar, a `-javadoc` jar, a `-sources-dev` jar, a `-sources` jar, and a "plain" jar (jar without an affixed tag) jar.
Put the "plain" jar in the mods folder.
>>>>>>> 4bf0ad7d

## Contributions
Any contribution is welcome, be that using the mod, reporting bugs or contributing code. In order to start helping develop CC: R there are a few rules;
1) Follow the [Fabric](https://fabricmc.net/) programming guidelines as close as possible. This means you have to use [`loom`](https://fabricmc.net/wiki/tutorial:mappings) mappings, if you use anything else, your code will be rejected.
2) Make sure your code follows the checkstyle rules. You can test this by running `./gradle build` or `./gradle check`.
3)  Do not alter the lua code unless those changes are taken directly from CC: Tweaked. If you wish to contribute changes to the in game rom please contribute upstream at [CC-Tweaked](https://github.com/SquidDev-CC/CC-Tweaked).
4) You cannot intentionally implement bugs and security vulnerabilities.
5) Unless the code is taken directly from CC: Tweaked, `lua` code is offlimits from alteration.

# Rendering Mod Compatability
* [ YES ] Sodium
* [ YES ] Optifine
	* Works with VBO Rendering (automatically set)
	* No issues
* [ OK ] Iris Shaders
	* "Works" with TBO Rendering (Default)
	* Works with VBO Rendering
* [ YES ] Canvas
	* Works with TBO Rendering (Default)
	* Scuffed with VBO Rendering
	* <details>
		<summary>VBO is broken</summary>

  		Monitors are just... scuffed beyond belief.
		- ![](https://i.imgur.com/JVNZ2Pn.png)
		- ![](https://i.imgur.com/SXXpr54.png)
			* The content to the left is supposed to be on the monitors to the right, also the bottom one is supposed to `black/white` not colored.
		* Turtle Texture for some reason?
			- ![](https://i.imgur.com/OEmZXsx.png)
		</details>

## Community
If you need help getting started with CC: Restitched, want to show off your latest project, or just want to chat about ComputerCraft, here is the [Forum](https://forums.computercraft.cc/) and the [Discord](https://discord.gg/H2UyJXe).

## Perpheral Mods
Unfortunately, CC: Restitched does not have as many peripherals mods available as CC: Tweaked. If you're an interested mod developer, please check out our `api` package. If you've already made a mod with CC: R peripheral support OR if you're a player who found a mod with ComputerCraft integration, please open an [issue here](https://github.com/cc-tweaked/cc-restitched/issues/new?assignees=&labels=peripheralShoutout&template=peripheral_shoutout.md) to let us know and we'll add it to the list!<|MERGE_RESOLUTION|>--- conflicted
+++ resolved
@@ -16,13 +16,9 @@
 <img src="https://raw.githubusercontent.com/cc-orgs/cc-overhaul/main/pack.png" alt="CC: Restitched" width="32"  height="32"/> We also have a second resourcepack made by [3prm3](https://github.com/3prm3), it features a complete overhaul and can be enabled by enabling the `overhaul` resource pack, go check out his resource pack over [here](https://github.com/cc-orgs/cc-overhaul/tree/main)!
 
 ## Bleeding Edge Ver.
-<<<<<<< HEAD
-Bleeding edge builds can be found [here](https://github.com/cc-tweaked/cc-restitched/actions) at Github Actions. In the .zip file there should be a "-dev" jar, a "-javadoc" jar, a "-sources-dev" jar, a "-sources" jar, and a plain (jar without an affixed tag) jar. Put the plain jar in the mods folder.
-=======
 Bleeding edge builds can be found [here](https://github.com/cc-tweaked/cc-restitched/actions) at Github Actions.
 In the .zip file there should be a `-dev` jar, a `-javadoc` jar, a `-sources-dev` jar, a `-sources` jar, and a "plain" jar (jar without an affixed tag) jar.
 Put the "plain" jar in the mods folder.
->>>>>>> 4bf0ad7d
 
 ## Contributions
 Any contribution is welcome, be that using the mod, reporting bugs or contributing code. In order to start helping develop CC: R there are a few rules;
