{
  "type": "minecraft:block",
  "pools": [
    {
<<<<<<< HEAD
      "name": "cable",
      "rolls": 1.0,
      "bonus_rolls": 0.0,
=======
      "rolls": 1,
>>>>>>> 562f224c
      "entries": [
        {
          "type": "minecraft:item",
          "name": "computercraft:cable"
        }
      ],
      "conditions": [
        {
          "condition": "minecraft:survives_explosion"
        },
        {
          "condition": "minecraft:block_state_property",
          "block": "computercraft:cable",
          "properties": {
            "cable": "true"
          }
        }
      ]
    },
    {
<<<<<<< HEAD
      "name": "wired_modem",
      "rolls": 1.0,
      "bonus_rolls": 0.0,
=======
      "rolls": 1,
>>>>>>> 562f224c
      "entries": [
        {
          "type": "minecraft:item",
          "name": "computercraft:wired_modem"
        }
      ],
      "conditions": [
        {
          "condition": "minecraft:survives_explosion"
        },
        {
          "condition": "minecraft:inverted",
          "term": {
            "condition": "minecraft:block_state_property",
            "block": "computercraft:cable",
            "properties": {
              "modem": "none"
            }
          }
        }
      ]
    }
  ]
}<|MERGE_RESOLUTION|>--- conflicted
+++ resolved
@@ -2,13 +2,8 @@
   "type": "minecraft:block",
   "pools": [
     {
-<<<<<<< HEAD
-      "name": "cable",
       "rolls": 1.0,
       "bonus_rolls": 0.0,
-=======
-      "rolls": 1,
->>>>>>> 562f224c
       "entries": [
         {
           "type": "minecraft:item",
@@ -29,13 +24,8 @@
       ]
     },
     {
-<<<<<<< HEAD
-      "name": "wired_modem",
       "rolls": 1.0,
       "bonus_rolls": 0.0,
-=======
-      "rolls": 1,
->>>>>>> 562f224c
       "entries": [
         {
           "type": "minecraft:item",
