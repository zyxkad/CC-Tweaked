--- conflicted
+++ resolved
@@ -164,13 +164,8 @@
 
             if( !stop )
             {
-<<<<<<< HEAD
                 boolean isTypingOnly = hand == InteractionHand.OFF_HAND;
-                new ComputerContainerData( computer ).open( player, new PocketComputerMenuProvider( computer, stack, this, hand, isTypingOnly ) );
-=======
-                boolean isTypingOnly = hand == Hand.OFF_HAND;
                 new ComputerContainerData( computer, stack ).open( player, new PocketComputerMenuProvider( computer, stack, this, hand, isTypingOnly ) );
->>>>>>> 5ee5b119
             }
         }
         return new InteractionResultHolder<>( InteractionResult.SUCCESS, stack );
