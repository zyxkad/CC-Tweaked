--- conflicted
+++ resolved
@@ -87,12 +87,7 @@
         @Override
         public Vec3 getPosition()
         {
-<<<<<<< HEAD
-            BlockPos pos = entity.getBlockPos();
-            return new Vec3( pos.getX() + 0.5, pos.getY() + 0.5, pos.getZ() + 0.5 );
-=======
-            return Vector3d.atCenterOf( entity.getBlockPos() );
->>>>>>> fccca22d
+            return Vec3.atCenterOf( entity.getBlockPos() );
         }
     }
 
@@ -421,12 +416,7 @@
             @Override
             public Vec3 getPosition()
             {
-<<<<<<< HEAD
-                BlockPos pos = getBlockPos().relative( side );
-                return new Vec3( pos.getX() + 0.5, pos.getY() + 0.5, pos.getZ() + 0.5 );
-=======
-                return Vector3d.atCenterOf( getBlockPos().relative( side ) );
->>>>>>> fccca22d
+                return Vec3.atCenterOf( getBlockPos().relative( side ) );
             }
 
             @Nonnull
