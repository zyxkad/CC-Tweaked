/*
 * This file is part of ComputerCraft - http://www.computercraft.info
 * Copyright Daniel Ratcliffe, 2011-2021. Do not distribute without permission.
 * Send enquiries to dratcliffe@gmail.com
 */
package dan200.computercraft.shared.turtle.core;

import com.google.common.base.Objects;
import com.mojang.authlib.GameProfile;
import dan200.computercraft.ComputerCraft;
import dan200.computercraft.api.lua.ILuaCallback;
import dan200.computercraft.api.lua.MethodResult;
import dan200.computercraft.api.peripheral.IPeripheral;
import dan200.computercraft.api.turtle.*;
import dan200.computercraft.core.computer.ComputerSide;
import dan200.computercraft.shared.TurtleUpgrades;
import dan200.computercraft.shared.computer.blocks.ComputerProxy;
import dan200.computercraft.shared.computer.core.ComputerFamily;
import dan200.computercraft.shared.computer.core.ServerComputer;
import dan200.computercraft.shared.turtle.blocks.TileTurtle;
import dan200.computercraft.shared.util.Colour;
import dan200.computercraft.shared.util.Holiday;
import dan200.computercraft.shared.util.HolidayUtil;
import dan200.computercraft.shared.util.InventoryDelegate;
import net.minecraft.block.Block;
import net.minecraft.block.BlockState;
import net.minecraft.entity.Entity;
import net.minecraft.entity.MoverType;
import net.minecraft.fluid.FluidState;
import net.minecraft.inventory.IInventory;
import net.minecraft.item.DyeColor;
import net.minecraft.nbt.CompoundNBT;
import net.minecraft.particles.ParticleTypes;
import net.minecraft.tags.FluidTags;
import net.minecraft.tileentity.TileEntity;
import net.minecraft.util.Direction;
import net.minecraft.util.EntityPredicates;
import net.minecraft.util.ResourceLocation;
import net.minecraft.util.math.AxisAlignedBB;
import net.minecraft.util.math.BlockPos;
import net.minecraft.util.math.vector.Vector3d;
import net.minecraft.world.World;
import net.minecraftforge.common.util.Constants;
import net.minecraftforge.items.IItemHandlerModifiable;
import net.minecraftforge.items.wrapper.InvWrapper;

import javax.annotation.Nonnull;
import javax.annotation.Nullable;
import java.util.*;
import java.util.concurrent.TimeUnit;

import static dan200.computercraft.shared.common.IColouredItem.NBT_COLOUR;
import static dan200.computercraft.shared.util.WaterloggableHelpers.WATERLOGGED;

public class TurtleBrain implements ITurtleAccess
{
    public static final String NBT_RIGHT_UPGRADE = "RightUpgrade";
    public static final String NBT_RIGHT_UPGRADE_DATA = "RightUpgradeNbt";
    public static final String NBT_LEFT_UPGRADE = "LeftUpgrade";
    public static final String NBT_LEFT_UPGRADE_DATA = "LeftUpgradeNbt";
    public static final String NBT_FUEL = "Fuel";
    public static final String NBT_OVERLAY = "Overlay";

    private static final String NBT_SLOT = "Slot";

    private static final int ANIM_DURATION = 8;

    private TileTurtle owner;
    private ComputerProxy proxy;
    private GameProfile owningPlayer;

    private final IInventory inventory = (InventoryDelegate) () -> owner;
    private final IItemHandlerModifiable inventoryWrapper = new InvWrapper( inventory );

    private final Queue<TurtleCommandQueueEntry> commandQueue = new ArrayDeque<>();
    private int commandsIssued = 0;

    private final Map<TurtleSide, ITurtleUpgrade> upgrades = new EnumMap<>( TurtleSide.class );
    private final Map<TurtleSide, IPeripheral> peripherals = new EnumMap<>( TurtleSide.class );
    private final Map<TurtleSide, CompoundNBT> upgradeNBTData = new EnumMap<>( TurtleSide.class );

    private int selectedSlot = 0;
    private int fuelLevel = 0;
    private int colourHex = -1;
    private ResourceLocation overlay = null;

    private TurtleAnimation animation = TurtleAnimation.NONE;
    private int animationProgress = 0;
    private int lastAnimationProgress = 0;

    TurtlePlayer cachedPlayer;

    public TurtleBrain( TileTurtle turtle )
    {
        owner = turtle;
    }

    public void setOwner( TileTurtle owner )
    {
        this.owner = owner;
    }

    public TileTurtle getOwner()
    {
        return owner;
    }

    public ComputerProxy getProxy()
    {
        if( proxy == null ) proxy = new ComputerProxy( () -> owner );
        return proxy;
    }

    public ComputerFamily getFamily()
    {
        return owner.getFamily();
    }

    public void setupComputer( ServerComputer computer )
    {
        updatePeripherals( computer );
    }

    public void update()
    {
        World world = getWorld();
        if( !world.isClientSide )
        {
            // Advance movement
            updateCommands();

            // The block may have been broken while the command was executing (for instance, if a block explodes
            // when being mined). If so, abort.
            if( owner.isRemoved() ) return;
        }

        // Advance animation
        updateAnimation();

        // Advance upgrades
        if( !upgrades.isEmpty() )
        {
            for( Map.Entry<TurtleSide, ITurtleUpgrade> entry : upgrades.entrySet() )
            {
                entry.getValue().update( this, entry.getKey() );
            }
        }
    }

    /**
     * Read common data for saving and client synchronisation.
     *
     * @param nbt The tag to read from
     */
    private void readCommon( CompoundNBT nbt )
    {
        // Read fields
        colourHex = nbt.contains( NBT_COLOUR ) ? nbt.getInt( NBT_COLOUR ) : -1;
        fuelLevel = nbt.contains( NBT_FUEL ) ? nbt.getInt( NBT_FUEL ) : 0;
        overlay = nbt.contains( NBT_OVERLAY ) ? new ResourceLocation( nbt.getString( NBT_OVERLAY ) ) : null;

        // Read upgrades
        setUpgrade( TurtleSide.LEFT, nbt.contains( NBT_LEFT_UPGRADE ) ? TurtleUpgrades.get( nbt.getString( NBT_LEFT_UPGRADE ) ) : null );
        setUpgrade( TurtleSide.RIGHT, nbt.contains( NBT_RIGHT_UPGRADE ) ? TurtleUpgrades.get( nbt.getString( NBT_RIGHT_UPGRADE ) ) : null );

        // NBT
        upgradeNBTData.clear();
        if( nbt.contains( NBT_LEFT_UPGRADE_DATA ) )
        {
            upgradeNBTData.put( TurtleSide.LEFT, nbt.getCompound( NBT_LEFT_UPGRADE_DATA ).copy() );
        }
        if( nbt.contains( NBT_RIGHT_UPGRADE_DATA ) )
        {
            upgradeNBTData.put( TurtleSide.RIGHT, nbt.getCompound( NBT_RIGHT_UPGRADE_DATA ).copy() );
        }
    }

    private void writeCommon( CompoundNBT nbt )
    {
        nbt.putInt( NBT_FUEL, fuelLevel );
        if( colourHex != -1 ) nbt.putInt( NBT_COLOUR, colourHex );
        if( overlay != null ) nbt.putString( NBT_OVERLAY, overlay.toString() );

        // Write upgrades
        String leftUpgradeId = getUpgradeId( getUpgrade( TurtleSide.LEFT ) );
        if( leftUpgradeId != null ) nbt.putString( NBT_LEFT_UPGRADE, leftUpgradeId );
        String rightUpgradeId = getUpgradeId( getUpgrade( TurtleSide.RIGHT ) );
        if( rightUpgradeId != null ) nbt.putString( NBT_RIGHT_UPGRADE, rightUpgradeId );

        // Write upgrade NBT
        if( upgradeNBTData.containsKey( TurtleSide.LEFT ) )
        {
            nbt.put( NBT_LEFT_UPGRADE_DATA, getUpgradeNBTData( TurtleSide.LEFT ).copy() );
        }
        if( upgradeNBTData.containsKey( TurtleSide.RIGHT ) )
        {
            nbt.put( NBT_RIGHT_UPGRADE_DATA, getUpgradeNBTData( TurtleSide.RIGHT ).copy() );
        }
    }

    public void readFromNBT( CompoundNBT nbt )
    {
        readCommon( nbt );

        // Read state
        selectedSlot = nbt.getInt( NBT_SLOT );

        // Read owner
        if( nbt.contains( "Owner", Constants.NBT.TAG_COMPOUND ) )
        {
            CompoundNBT owner = nbt.getCompound( "Owner" );
            owningPlayer = new GameProfile(
                new UUID( owner.getLong( "UpperId" ), owner.getLong( "LowerId" ) ),
                owner.getString( "Name" )
            );
        }
        else
        {
            owningPlayer = null;
        }
    }

    public CompoundNBT writeToNBT( CompoundNBT nbt )
    {
        writeCommon( nbt );

        // Write state
        nbt.putInt( NBT_SLOT, selectedSlot );

        // Write owner
        if( owningPlayer != null )
        {
            CompoundNBT owner = new CompoundNBT();
            nbt.put( "Owner", owner );

            owner.putLong( "UpperId", owningPlayer.getId().getMostSignificantBits() );
            owner.putLong( "LowerId", owningPlayer.getId().getLeastSignificantBits() );
            owner.putString( "Name", owningPlayer.getName() );
        }

        return nbt;
    }

    private static String getUpgradeId( ITurtleUpgrade upgrade )
    {
        return upgrade != null ? upgrade.getUpgradeID().toString() : null;
    }

    public void readDescription( CompoundNBT nbt )
    {
        readCommon( nbt );

        // Animation
        TurtleAnimation anim = TurtleAnimation.values()[nbt.getInt( "Animation" )];
        if( anim != animation &&
            anim != TurtleAnimation.WAIT &&
            anim != TurtleAnimation.SHORT_WAIT &&
            anim != TurtleAnimation.NONE )
        {
            animation = anim;
            animationProgress = 0;
            lastAnimationProgress = 0;
        }
    }

    public void writeDescription( CompoundNBT nbt )
    {
        writeCommon( nbt );
        nbt.putInt( "Animation", animation.ordinal() );
    }

    @Nonnull
    @Override
    public World getWorld()
    {
        return owner.getLevel();
    }

    @Nonnull
    @Override
    public BlockPos getPosition()
    {
        return owner.getBlockPos();
    }

    @Override
    public boolean teleportTo( @Nonnull World world, @Nonnull BlockPos pos )
    {
        if( world.isClientSide || getWorld().isClientSide )
        {
            throw new UnsupportedOperationException( "Cannot teleport on the client" );
        }

        // Cache info about the old turtle (so we don't access this after we delete ourselves)
        World oldWorld = getWorld();
        TileTurtle oldOwner = owner;
        BlockPos oldPos = owner.getBlockPos();
        BlockState oldBlock = owner.getBlockState();

        if( oldWorld == world && oldPos.equals( pos ) )
        {
            // Teleporting to the current position is a no-op
            return true;
        }

        // Ensure the chunk is loaded
        if( !world.isAreaLoaded( pos, 0 ) ) return false;

        // Ensure we're inside the world border
        if( !world.getWorldBorder().isWithinBounds( pos ) ) return false;

        FluidState existingFluid = world.getBlockState( pos ).getFluidState();
        BlockState newState = oldBlock
            // We only mark this as waterlogged when travelling into a source block. This prevents us from spreading
            // fluid by creating a new source when moving into a block, causing the next block to be almost full and
            // then moving into that.
            .setValue( WATERLOGGED, existingFluid.is( FluidTags.WATER ) && existingFluid.isSource() );

        oldOwner.notifyMoveStart();

        try
        {
            // Create a new turtle
            if( world.setBlock( pos, newState, 0 ) )
            {
                Block block = world.getBlockState( pos ).getBlock();
                if( block == oldBlock.getBlock() )
                {
                    TileEntity newTile = world.getBlockEntity( pos );
                    if( newTile instanceof TileTurtle )
                    {
                        // Copy the old turtle state into the new turtle
                        TileTurtle newTurtle = (TileTurtle) newTile;
                        newTurtle.setLevelAndPosition( world, pos );
                        newTurtle.transferStateFrom( oldOwner );
                        newTurtle.createServerComputer().setWorld( world );
                        newTurtle.createServerComputer().setPosition( pos );

                        // Remove the old turtle
                        oldWorld.removeBlock( oldPos, false );

                        // Make sure everybody knows about it
                        newTurtle.updateBlock();
                        newTurtle.updateInput();
                        newTurtle.updateOutput();
                        return true;
                    }
                }

                // Something went wrong, remove the newly created turtle
                world.removeBlock( pos, false );
            }
        }
        finally
        {
            // whatever happens, unblock old turtle in case it's still in world
            oldOwner.notifyMoveEnd();
        }

        return false;
    }

    @Nonnull
    @Override
    public Vector3d getVisualPosition( float f )
    {
<<<<<<< HEAD
        Vector3d offset = getRenderOffset( f );
        BlockPos pos = m_owner.getBlockPos();
        return new Vector3d(
=======
        Vec3d offset = getRenderOffset( f );
        BlockPos pos = owner.getBlockPos();
        return new Vec3d(
>>>>>>> ee27d8f0
            pos.getX() + 0.5 + offset.x,
            pos.getY() + 0.5 + offset.y,
            pos.getZ() + 0.5 + offset.z
        );
    }

    @Override
    public float getVisualYaw( float f )
    {
        float yaw = getDirection().toYRot();
        switch( animation )
        {
            case TURN_LEFT:
            {
                yaw += 90.0f * (1.0f - getAnimationFraction( f ));
                if( yaw >= 360.0f )
                {
                    yaw -= 360.0f;
                }
                break;
            }
            case TURN_RIGHT:
            {
                yaw += -90.0f * (1.0f - getAnimationFraction( f ));
                if( yaw < 0.0f )
                {
                    yaw += 360.0f;
                }
                break;
            }
        }
        return yaw;
    }

    @Nonnull
    @Override
    public Direction getDirection()
    {
        return owner.getDirection();
    }

    @Override
    public void setDirection( @Nonnull Direction dir )
    {
        owner.setDirection( dir );
    }

    @Override
    public int getSelectedSlot()
    {
        return selectedSlot;
    }

    @Override
    public void setSelectedSlot( int slot )
    {
        if( getWorld().isClientSide ) throw new UnsupportedOperationException( "Cannot set the slot on the client" );

        if( slot >= 0 && slot < owner.getContainerSize() )
        {
            selectedSlot = slot;
            owner.onTileEntityChange();
        }
    }

    @Nonnull
    @Override
    public IInventory getInventory()
    {
        return inventory;
    }

    @Nonnull
    @Override
    public IItemHandlerModifiable getItemHandler()
    {
        return inventoryWrapper;
    }

    @Override
    public boolean isFuelNeeded()
    {
        return ComputerCraft.turtlesNeedFuel;
    }

    @Override
    public int getFuelLevel()
    {
        return Math.min( fuelLevel, getFuelLimit() );
    }

    @Override
    public void setFuelLevel( int level )
    {
        fuelLevel = Math.min( level, getFuelLimit() );
        owner.onTileEntityChange();
    }

    @Override
    public int getFuelLimit()
    {
        if( owner.getFamily() == ComputerFamily.ADVANCED )
        {
            return ComputerCraft.advancedTurtleFuelLimit;
        }
        else
        {
            return ComputerCraft.turtleFuelLimit;
        }
    }

    @Override
    public boolean consumeFuel( int fuel )
    {
        if( getWorld().isClientSide ) throw new UnsupportedOperationException( "Cannot consume fuel on the client" );

        if( !isFuelNeeded() ) return true;

        int consumption = Math.max( fuel, 0 );
        if( getFuelLevel() >= consumption )
        {
            setFuelLevel( getFuelLevel() - consumption );
            return true;
        }
        return false;
    }

    @Override
    public void addFuel( int fuel )
    {
        if( getWorld().isClientSide ) throw new UnsupportedOperationException( "Cannot add fuel on the client" );

        int addition = Math.max( fuel, 0 );
        setFuelLevel( getFuelLevel() + addition );
    }

    private int issueCommand( ITurtleCommand command )
    {
        commandQueue.offer( new TurtleCommandQueueEntry( ++commandsIssued, command ) );
        return commandsIssued;
    }

    @Nonnull
    @Override
    public MethodResult executeCommand( @Nonnull ITurtleCommand command )
    {
        if( getWorld().isClientSide ) throw new UnsupportedOperationException( "Cannot run commands on the client" );

        // Issue command
        int commandID = issueCommand( command );
        return new CommandCallback( commandID ).pull;
    }

    @Override
    public void playAnimation( @Nonnull TurtleAnimation animation )
    {
        if( getWorld().isClientSide ) throw new UnsupportedOperationException( "Cannot play animations on the client" );

        this.animation = animation;
        if( this.animation == TurtleAnimation.SHORT_WAIT )
        {
            animationProgress = ANIM_DURATION / 2;
            lastAnimationProgress = ANIM_DURATION / 2;
        }
        else
        {
            animationProgress = 0;
            lastAnimationProgress = 0;
        }
        owner.updateBlock();
    }

    public ResourceLocation getOverlay()
    {
        return overlay;
    }

    public void setOverlay( ResourceLocation overlay )
    {
        if( !Objects.equal( this.overlay, overlay ) )
        {
            this.overlay = overlay;
            owner.updateBlock();
        }
    }

    public DyeColor getDyeColour()
    {
        if( colourHex == -1 ) return null;
        Colour colour = Colour.fromHex( colourHex );
        return colour == null ? null : DyeColor.byId( 15 - colour.ordinal() );
    }

    public void setDyeColour( DyeColor dyeColour )
    {
        int newColour = -1;
        if( dyeColour != null )
        {
            newColour = Colour.values()[15 - dyeColour.getId()].getHex();
        }
        if( colourHex != newColour )
        {
            colourHex = newColour;
            owner.updateBlock();
        }
    }

    @Override
    public void setColour( int colour )
    {
        if( colour >= 0 && colour <= 0xFFFFFF )
        {
            if( colourHex != colour )
            {
                colourHex = colour;
                owner.updateBlock();
            }
        }
        else if( colourHex != -1 )
        {
            colourHex = -1;
            owner.updateBlock();
        }
    }

    @Override
    public int getColour()
    {
        return colourHex;
    }

    public void setOwningPlayer( GameProfile profile )
    {
        owningPlayer = profile;
    }

    @Nullable
    @Override
    public GameProfile getOwningPlayer()
    {
        return owningPlayer;
    }

    @Override
    public ITurtleUpgrade getUpgrade( @Nonnull TurtleSide side )
    {
        return upgrades.get( side );
    }

    @Override
    public void setUpgrade( @Nonnull TurtleSide side, ITurtleUpgrade upgrade )
    {
        // Remove old upgrade
        if( upgrades.containsKey( side ) )
        {
            if( upgrades.get( side ) == upgrade ) return;
            upgrades.remove( side );
        }
        else
        {
            if( upgrade == null ) return;
        }

        upgradeNBTData.remove( side );

        // Set new upgrade
        if( upgrade != null ) upgrades.put( side, upgrade );

        // Notify clients and create peripherals
        if( owner.getLevel() != null )
        {
            updatePeripherals( owner.createServerComputer() );
            owner.updateBlock();
        }
    }

    @Override
    public IPeripheral getPeripheral( @Nonnull TurtleSide side )
    {
        return peripherals.get( side );
    }

    @Nonnull
    @Override
    public CompoundNBT getUpgradeNBTData( TurtleSide side )
    {
        CompoundNBT nbt = upgradeNBTData.get( side );
        if( nbt == null ) upgradeNBTData.put( side, nbt = new CompoundNBT() );
        return nbt;
    }

    @Override
    public void updateUpgradeNBTData( @Nonnull TurtleSide side )
    {
        owner.updateBlock();
    }

    public Vector3d getRenderOffset( float f )
    {
        switch( animation )
        {
            case MOVE_FORWARD:
            case MOVE_BACK:
            case MOVE_UP:
            case MOVE_DOWN:
            {
                // Get direction
                Direction dir;
                switch( animation )
                {
                    case MOVE_FORWARD:
                    default:
                        dir = getDirection();
                        break;
                    case MOVE_BACK:
                        dir = getDirection().getOpposite();
                        break;
                    case MOVE_UP:
                        dir = Direction.UP;
                        break;
                    case MOVE_DOWN:
                        dir = Direction.DOWN;
                        break;
                }

                double distance = -1.0 + getAnimationFraction( f );
                return new Vector3d(
                    distance * dir.getStepX(),
                    distance * dir.getStepY(),
                    distance * dir.getStepZ()
                );
            }
            default:
            {
                return Vector3d.ZERO;
            }
        }
    }

    public float getToolRenderAngle( TurtleSide side, float f )
    {
        return (side == TurtleSide.LEFT && animation == TurtleAnimation.SWING_LEFT_TOOL) ||
            (side == TurtleSide.RIGHT && animation == TurtleAnimation.SWING_RIGHT_TOOL)
            ? 45.0f * (float) Math.sin( getAnimationFraction( f ) * Math.PI )
            : 0.0f;
    }

    private static ComputerSide toDirection( TurtleSide side )
    {
        switch( side )
        {
            case LEFT:
                return ComputerSide.LEFT;
            case RIGHT:
            default:
                return ComputerSide.RIGHT;
        }
    }

    private void updatePeripherals( ServerComputer serverComputer )
    {
        if( serverComputer == null ) return;

        // Update peripherals
        for( TurtleSide side : TurtleSide.values() )
        {
            ITurtleUpgrade upgrade = getUpgrade( side );
            IPeripheral peripheral = null;
            if( upgrade != null && upgrade.getType().isPeripheral() )
            {
                peripheral = upgrade.createPeripheral( this, side );
            }

            IPeripheral existing = peripherals.get( side );
            if( existing == peripheral || (existing != null && peripheral != null && existing.equals( peripheral )) )
            {
                // If the peripheral is the same, just use that.
                peripheral = existing;
            }
            else
            {
                // Otherwise update our map
                peripherals.put( side, peripheral );
            }

            // Always update the computer: it may not be the same computer as before!
            serverComputer.setPeripheral( toDirection( side ), peripheral );
        }
    }

    private void updateCommands()
    {
        if( animation != TurtleAnimation.NONE || commandQueue.isEmpty() ) return;

        // If we've got a computer, ensure that we're allowed to perform work.
        ServerComputer computer = owner.getServerComputer();
        if( computer != null && !computer.getComputer().getMainThreadMonitor().canWork() ) return;

        // Pull a new command
        TurtleCommandQueueEntry nextCommand = commandQueue.poll();
        if( nextCommand == null ) return;

        // Execute the command
        long start = System.nanoTime();
        TurtleCommandResult result = nextCommand.command.execute( this );
        long end = System.nanoTime();

        // Dispatch the callback
        if( computer == null ) return;
        computer.getComputer().getMainThreadMonitor().trackWork( end - start, TimeUnit.NANOSECONDS );
        int callbackID = nextCommand.callbackID;
        if( callbackID < 0 ) return;

        if( result != null && result.isSuccess() )
        {
            Object[] results = result.getResults();
            if( results != null )
            {
                Object[] arguments = new Object[results.length + 2];
                arguments[0] = callbackID;
                arguments[1] = true;
                System.arraycopy( results, 0, arguments, 2, results.length );
                computer.queueEvent( "turtle_response", arguments );
            }
            else
            {
                computer.queueEvent( "turtle_response", new Object[] {
                    callbackID, true,
                } );
            }
        }
        else
        {
            computer.queueEvent( "turtle_response", new Object[] {
                callbackID, false, result != null ? result.getErrorMessage() : null,
            } );
        }
    }

    private void updateAnimation()
    {
        if( animation != TurtleAnimation.NONE )
        {
            World world = getWorld();

            if( ComputerCraft.turtlesCanPush )
            {
                // Advance entity pushing
                if( animation == TurtleAnimation.MOVE_FORWARD ||
                    animation == TurtleAnimation.MOVE_BACK ||
                    animation == TurtleAnimation.MOVE_UP ||
                    animation == TurtleAnimation.MOVE_DOWN )
                {
                    BlockPos pos = getPosition();
                    Direction moveDir;
                    switch( animation )
                    {
                        case MOVE_FORWARD:
                        default:
                            moveDir = getDirection();
                            break;
                        case MOVE_BACK:
                            moveDir = getDirection().getOpposite();
                            break;
                        case MOVE_UP:
                            moveDir = Direction.UP;
                            break;
                        case MOVE_DOWN:
                            moveDir = Direction.DOWN;
                            break;
                    }

                    double minX = pos.getX();
                    double minY = pos.getY();
                    double minZ = pos.getZ();
                    double maxX = minX + 1.0;
                    double maxY = minY + 1.0;
                    double maxZ = minZ + 1.0;

                    float pushFrac = 1.0f - (float) (animationProgress + 1) / ANIM_DURATION;
                    float push = Math.max( pushFrac + 0.0125f, 0.0f );
                    if( moveDir.getStepX() < 0 )
                    {
                        minX += moveDir.getStepX() * push;
                    }
                    else
                    {
                        maxX -= moveDir.getStepX() * push;
                    }

                    if( moveDir.getStepY() < 0 )
                    {
                        minY += moveDir.getStepY() * push;
                    }
                    else
                    {
                        maxY -= moveDir.getStepY() * push;
                    }

                    if( moveDir.getStepZ() < 0 )
                    {
                        minZ += moveDir.getStepZ() * push;
                    }
                    else
                    {
                        maxZ -= moveDir.getStepZ() * push;
                    }

                    AxisAlignedBB aabb = new AxisAlignedBB( minX, minY, minZ, maxX, maxY, maxZ );
                    List<Entity> list = world.getEntitiesOfClass( Entity.class, aabb, EntityPredicates.NO_SPECTATORS );
                    if( !list.isEmpty() )
                    {
                        double pushStep = 1.0f / ANIM_DURATION;
                        double pushStepX = moveDir.getStepX() * pushStep;
                        double pushStepY = moveDir.getStepY() * pushStep;
                        double pushStepZ = moveDir.getStepZ() * pushStep;
                        for( Entity entity : list )
                        {
                            entity.move( MoverType.PISTON, new Vector3d( pushStepX, pushStepY, pushStepZ ) );
                        }
                    }
                }
            }

            // Advance valentines day easter egg
            if( world.isClientSide && animation == TurtleAnimation.MOVE_FORWARD && animationProgress == 4 )
            {
                // Spawn love pfx if valentines day
                Holiday currentHoliday = HolidayUtil.getCurrentHoliday();
                if( currentHoliday == Holiday.VALENTINES )
                {
                    Vector3d position = getVisualPosition( 1.0f );
                    if( position != null )
                    {
                        double x = position.x + world.random.nextGaussian() * 0.1;
                        double y = position.y + 0.5 + world.random.nextGaussian() * 0.1;
                        double z = position.z + world.random.nextGaussian() * 0.1;
                        world.addParticle(
                            ParticleTypes.HEART, x, y, z,
                            world.random.nextGaussian() * 0.02,
                            world.random.nextGaussian() * 0.02,
                            world.random.nextGaussian() * 0.02
                        );
                    }
                }
            }

            // Wait for anim completion
            lastAnimationProgress = animationProgress;
            if( ++animationProgress >= ANIM_DURATION )
            {
                animation = TurtleAnimation.NONE;
                animationProgress = 0;
                lastAnimationProgress = 0;
            }
        }
    }

    private float getAnimationFraction( float f )
    {
        float next = (float) animationProgress / ANIM_DURATION;
        float previous = (float) lastAnimationProgress / ANIM_DURATION;
        return previous + (next - previous) * f;
    }

    private static final class CommandCallback implements ILuaCallback
    {
        final MethodResult pull = MethodResult.pullEvent( "turtle_response", this );
        private final int command;

        CommandCallback( int command )
        {
            this.command = command;
        }

        @Nonnull
        @Override
        public MethodResult resume( Object[] response )
        {
            if( response.length < 3 || !(response[1] instanceof Number) || !(response[2] instanceof Boolean) )
            {
                return pull;
            }

            if( ((Number) response[1]).intValue() != command ) return pull;

            return MethodResult.of( Arrays.copyOfRange( response, 2, response.length ) );
        }
    }
}<|MERGE_RESOLUTION|>--- conflicted
+++ resolved
@@ -364,15 +364,9 @@
     @Override
     public Vector3d getVisualPosition( float f )
     {
-<<<<<<< HEAD
         Vector3d offset = getRenderOffset( f );
-        BlockPos pos = m_owner.getBlockPos();
+        BlockPos pos = owner.getBlockPos();
         return new Vector3d(
-=======
-        Vec3d offset = getRenderOffset( f );
-        BlockPos pos = owner.getBlockPos();
-        return new Vec3d(
->>>>>>> ee27d8f0
             pos.getX() + 0.5 + offset.x,
             pos.getY() + 0.5 + offset.y,
             pos.getZ() + 0.5 + offset.z
