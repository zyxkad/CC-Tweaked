/*
 * This file is part of ComputerCraft - http://www.computercraft.info
 * Copyright Daniel Ratcliffe, 2011-2021. Do not distribute without permission.
 * Send enquiries to dratcliffe@gmail.com
 */
package dan200.computercraft.shared.peripheral.modem.wired;

import com.google.common.base.Objects;
import dan200.computercraft.api.ComputerCraftAPI;
import dan200.computercraft.api.network.wired.IWiredElement;
import dan200.computercraft.api.network.wired.IWiredNode;
import dan200.computercraft.api.peripheral.IPeripheral;
import dan200.computercraft.shared.command.CommandCopy;
import dan200.computercraft.shared.common.TileGeneric;
import dan200.computercraft.shared.peripheral.modem.ModemState;
import dan200.computercraft.shared.util.CapabilityUtil;
import dan200.computercraft.shared.util.DirectionUtil;
import dan200.computercraft.shared.util.SidedCaps;
import dan200.computercraft.shared.util.TickScheduler;
import net.minecraft.block.BlockState;
import net.minecraft.entity.player.PlayerEntity;
import net.minecraft.nbt.CompoundNBT;
import net.minecraft.tileentity.TileEntityType;
import net.minecraft.util.ActionResultType;
import net.minecraft.util.Direction;
import net.minecraft.util.Hand;
import net.minecraft.util.math.BlockPos;
import net.minecraft.util.math.BlockRayTraceResult;
import net.minecraft.util.math.vector.Vector3d;
import net.minecraft.util.text.StringTextComponent;
import net.minecraft.util.text.TranslationTextComponent;
import net.minecraft.world.World;
import net.minecraftforge.common.capabilities.Capability;
import net.minecraftforge.common.util.LazyOptional;
import net.minecraftforge.common.util.NonNullConsumer;

import javax.annotation.Nonnull;
import javax.annotation.Nullable;
import java.util.*;

import static dan200.computercraft.shared.Capabilities.CAPABILITY_PERIPHERAL;
import static dan200.computercraft.shared.Capabilities.CAPABILITY_WIRED_ELEMENT;
import static dan200.computercraft.shared.peripheral.modem.wired.BlockWiredModemFull.MODEM_ON;
import static dan200.computercraft.shared.peripheral.modem.wired.BlockWiredModemFull.PERIPHERAL_ON;

public class TileWiredModemFull extends TileGeneric
{
    private static final String NBT_PERIPHERAL_ENABLED = "PeripheralAccess";

    private static final class FullElement extends WiredModemElement
    {
        private final TileWiredModemFull entity;

        private FullElement( TileWiredModemFull entity )
        {
            this.entity = entity;
        }

        @Override
        protected void attachPeripheral( String name, IPeripheral peripheral )
        {
            for( int i = 0; i < 6; i++ )
            {
                WiredModemPeripheral modem = entity.modems[i];
                if( modem != null ) modem.attachPeripheral( name, peripheral );
            }
        }

        @Override
        protected void detachPeripheral( String name )
        {
            for( int i = 0; i < 6; i++ )
            {
                WiredModemPeripheral modem = entity.modems[i];
                if( modem != null ) modem.detachPeripheral( name );
            }
        }

        @Nonnull
        @Override
        public World getWorld()
        {
            return entity.getLevel();
        }

        @Nonnull
        @Override
        public Vector3d getPosition()
        {
<<<<<<< HEAD
            BlockPos pos = m_entity.getBlockPos();
            return new Vector3d( pos.getX() + 0.5, pos.getY() + 0.5, pos.getZ() + 0.5 );
=======
            BlockPos pos = entity.getBlockPos();
            return new Vec3d( pos.getX() + 0.5, pos.getY() + 0.5, pos.getZ() + 0.5 );
>>>>>>> ee27d8f0
        }
    }

    private final WiredModemPeripheral[] modems = new WiredModemPeripheral[6];
    private final SidedCaps<IPeripheral> modemCaps = SidedCaps.ofNonNull( this::getPeripheral );

    private boolean peripheralAccessAllowed = false;
    private final WiredModemLocalPeripheral[] peripherals = new WiredModemLocalPeripheral[6];

    private boolean destroyed = false;
    private boolean connectionsFormed = false;

    private final ModemState modemState = new ModemState( () -> TickScheduler.schedule( this ) );
    private final WiredModemElement element = new FullElement( this );
    private LazyOptional<IWiredElement> elementCap;
    private final IWiredNode node = element.getNode();

    private final NonNullConsumer<LazyOptional<IWiredElement>> connectedNodeChanged = x -> connectionsChanged();

    public TileWiredModemFull( TileEntityType<TileWiredModemFull> type )
    {
        super( type );
        for( int i = 0; i < peripherals.length; i++ )
        {
            Direction facing = Direction.from3DDataValue( i );
            peripherals[i] = new WiredModemLocalPeripheral( () -> refreshPeripheral( facing ) );
        }
    }

    private void doRemove()
    {
        if( level == null || !level.isClientSide )
        {
            node.remove();
            connectionsFormed = false;
        }
    }

    @Override
    public void destroy()
    {
        if( !destroyed )
        {
            destroyed = true;
            doRemove();
        }
        super.destroy();
    }

    @Override
    public void onChunkUnloaded()
    {
        super.onChunkUnloaded();
        doRemove();
    }

    @Override
    protected void invalidateCaps()
    {
        super.invalidateCaps();
        elementCap = CapabilityUtil.invalidate( elementCap );
        modemCaps.invalidate();
    }

    @Override
    public void setRemoved()
    {
        super.setRemoved();
        doRemove();
    }

    @Override
    public void onNeighbourChange( @Nonnull BlockPos neighbour )
    {
        onNeighbourTileEntityChange( neighbour );
    }

    @Override
    public void onNeighbourTileEntityChange( @Nonnull BlockPos neighbour )
    {
        if( !level.isClientSide && peripheralAccessAllowed )
        {
            for( Direction facing : DirectionUtil.FACINGS )
            {
                if( getBlockPos().relative( facing ).equals( neighbour ) ) refreshPeripheral( facing );
            }
        }
    }

    private void refreshPeripheral( @Nonnull Direction facing )
    {
        WiredModemLocalPeripheral peripheral = peripherals[facing.ordinal()];
        if( level != null && !isRemoved() && peripheral.attach( level, getBlockPos(), facing ) )
        {
            updateConnectedPeripherals();
        }
    }

    @Nonnull
    @Override
    public ActionResultType onActivate( PlayerEntity player, Hand hand, BlockRayTraceResult hit )
    {
        if( getLevel().isClientSide ) return ActionResultType.SUCCESS;

        // On server, we interacted if a peripheral was found
        Set<String> oldPeriphNames = getConnectedPeripheralNames();
        togglePeripheralAccess();
        Set<String> periphNames = getConnectedPeripheralNames();

        if( !Objects.equal( periphNames, oldPeriphNames ) )
        {
            sendPeripheralChanges( player, "chat.computercraft.wired_modem.peripheral_disconnected", oldPeriphNames );
            sendPeripheralChanges( player, "chat.computercraft.wired_modem.peripheral_connected", periphNames );
        }

        return ActionResultType.SUCCESS;
    }

    private static void sendPeripheralChanges( PlayerEntity player, String kind, Collection<String> peripherals )
    {
        if( peripherals.isEmpty() ) return;

        List<String> names = new ArrayList<>( peripherals );
        names.sort( Comparator.naturalOrder() );

        StringTextComponent base = new StringTextComponent( "" );
        for( int i = 0; i < names.size(); i++ )
        {
            if( i > 0 ) base.append( ", " );
            base.append( CommandCopy.createCopyText( names.get( i ) ) );
        }

        player.displayClientMessage( new TranslationTextComponent( kind, base ), false );
    }

    @Override
    public void load( @Nonnull BlockState state, @Nonnull CompoundNBT nbt )
    {
<<<<<<< HEAD
        super.load( state, nbt );
        m_peripheralAccessAllowed = nbt.getBoolean( NBT_PERIPHERAL_ENABLED );
        for( int i = 0; i < m_peripherals.length; i++ ) m_peripherals[i].read( nbt, Integer.toString( i ) );
=======
        super.load( nbt );
        peripheralAccessAllowed = nbt.getBoolean( NBT_PERIPHERAL_ENABLED );
        for( int i = 0; i < peripherals.length; i++ ) peripherals[i].read( nbt, Integer.toString( i ) );
>>>>>>> ee27d8f0
    }

    @Nonnull
    @Override
    public CompoundNBT save( CompoundNBT nbt )
    {
        nbt.putBoolean( NBT_PERIPHERAL_ENABLED, peripheralAccessAllowed );
        for( int i = 0; i < peripherals.length; i++ ) peripherals[i].write( nbt, Integer.toString( i ) );
        return super.save( nbt );
    }

    private void updateBlockState()
    {
        BlockState state = getBlockState();
        boolean modemOn = modemState.isOpen(), peripheralOn = peripheralAccessAllowed;
        if( state.getValue( MODEM_ON ) == modemOn && state.getValue( PERIPHERAL_ON ) == peripheralOn ) return;

        getLevel().setBlockAndUpdate( getBlockPos(), state.setValue( MODEM_ON, modemOn ).setValue( PERIPHERAL_ON, peripheralOn ) );
    }

    @Override
    public void onLoad()
    {
        super.onLoad();
        TickScheduler.schedule( this );
    }

    @Override
    public void blockTick()
    {
        if( getLevel().isClientSide ) return;

        if( modemState.pollChanged() ) updateBlockState();

        if( !connectionsFormed )
        {
            connectionsFormed = true;

            connectionsChanged();
            if( peripheralAccessAllowed )
            {
                for( Direction facing : DirectionUtil.FACINGS )
                {
                    peripherals[facing.ordinal()].attach( level, getBlockPos(), facing );
                }
                updateConnectedPeripherals();
            }
        }
    }

    private void connectionsChanged()
    {
        if( getLevel().isClientSide ) return;

        World world = getLevel();
        BlockPos current = getBlockPos();
        for( Direction facing : DirectionUtil.FACINGS )
        {
            BlockPos offset = current.relative( facing );
            if( !world.isAreaLoaded( offset, 0 ) ) continue;

            LazyOptional<IWiredElement> element = ComputerCraftAPI.getWiredElementAt( world, offset, facing.getOpposite() );
            if( !element.isPresent() ) continue;

            element.addListener( connectedNodeChanged );
            node.connectTo( element.orElseThrow( NullPointerException::new ).getNode() );
        }
    }

    private void togglePeripheralAccess()
    {
        if( !peripheralAccessAllowed )
        {
            boolean hasAny = false;
            for( Direction facing : DirectionUtil.FACINGS )
            {
                WiredModemLocalPeripheral peripheral = peripherals[facing.ordinal()];
                peripheral.attach( level, getBlockPos(), facing );
                hasAny |= peripheral.hasPeripheral();
            }

            if( !hasAny ) return;

            peripheralAccessAllowed = true;
            node.updatePeripherals( getConnectedPeripherals() );
        }
        else
        {
            peripheralAccessAllowed = false;

            for( WiredModemLocalPeripheral peripheral : peripherals ) peripheral.detach();
            node.updatePeripherals( Collections.emptyMap() );
        }

        updateBlockState();
    }

    private Set<String> getConnectedPeripheralNames()
    {
        if( !peripheralAccessAllowed ) return Collections.emptySet();

        Set<String> peripherals = new HashSet<>( 6 );
        for( WiredModemLocalPeripheral peripheral : this.peripherals )
        {
            String name = peripheral.getConnectedName();
            if( name != null ) peripherals.add( name );
        }
        return peripherals;
    }

    private Map<String, IPeripheral> getConnectedPeripherals()
    {
        if( !peripheralAccessAllowed ) return Collections.emptyMap();

        Map<String, IPeripheral> peripherals = new HashMap<>( 6 );
        for( WiredModemLocalPeripheral peripheral : this.peripherals ) peripheral.extendMap( peripherals );
        return peripherals;
    }

    private void updateConnectedPeripherals()
    {
        Map<String, IPeripheral> peripherals = getConnectedPeripherals();
        if( peripherals.isEmpty() )
        {
            // If there are no peripherals then disable access and update the display state.
            peripheralAccessAllowed = false;
            updateBlockState();
        }

        node.updatePeripherals( peripherals );
    }

    @Nonnull
    @Override
    public <T> LazyOptional<T> getCapability( @Nonnull Capability<T> capability, @Nullable Direction side )
    {
        if( capability == CAPABILITY_WIRED_ELEMENT )
        {
            if( elementCap == null ) elementCap = LazyOptional.of( () -> element );
            return elementCap.cast();
        }

        if( capability == CAPABILITY_PERIPHERAL ) return modemCaps.get( side ).cast();

        return super.getCapability( capability, side );
    }

    public IWiredElement getElement()
    {
        return element;
    }

    private WiredModemPeripheral getPeripheral( @Nonnull Direction side )
    {
        WiredModemPeripheral peripheral = modems[side.ordinal()];
        if( peripheral != null ) return peripheral;

        WiredModemLocalPeripheral localPeripheral = peripherals[side.ordinal()];
        return modems[side.ordinal()] = new WiredModemPeripheral( modemState, element )
        {
            @Nonnull
            @Override
            protected WiredModemLocalPeripheral getLocalPeripheral()
            {
                return localPeripheral;
            }

            @Nonnull
            @Override
            public Vector3d getPosition()
            {
                BlockPos pos = getBlockPos().relative( side );
                return new Vector3d( pos.getX() + 0.5, pos.getY() + 0.5, pos.getZ() + 0.5 );
            }

            @Nonnull
            @Override
            public Object getTarget()
            {
                return TileWiredModemFull.this;
            }
        };
    }
}<|MERGE_RESOLUTION|>--- conflicted
+++ resolved
@@ -87,13 +87,8 @@
         @Override
         public Vector3d getPosition()
         {
-<<<<<<< HEAD
-            BlockPos pos = m_entity.getBlockPos();
+            BlockPos pos = entity.getBlockPos();
             return new Vector3d( pos.getX() + 0.5, pos.getY() + 0.5, pos.getZ() + 0.5 );
-=======
-            BlockPos pos = entity.getBlockPos();
-            return new Vec3d( pos.getX() + 0.5, pos.getY() + 0.5, pos.getZ() + 0.5 );
->>>>>>> ee27d8f0
         }
     }
 
@@ -232,15 +227,9 @@
     @Override
     public void load( @Nonnull BlockState state, @Nonnull CompoundNBT nbt )
     {
-<<<<<<< HEAD
         super.load( state, nbt );
-        m_peripheralAccessAllowed = nbt.getBoolean( NBT_PERIPHERAL_ENABLED );
-        for( int i = 0; i < m_peripherals.length; i++ ) m_peripherals[i].read( nbt, Integer.toString( i ) );
-=======
-        super.load( nbt );
         peripheralAccessAllowed = nbt.getBoolean( NBT_PERIPHERAL_ENABLED );
         for( int i = 0; i < peripherals.length; i++ ) peripherals[i].read( nbt, Integer.toString( i ) );
->>>>>>> ee27d8f0
     }
 
     @Nonnull
