--- conflicted
+++ resolved
@@ -4,16 +4,11 @@
 
 package dan200.computercraft.client.gui.widgets;
 
-<<<<<<< HEAD
-import dan200.computercraft.api.ComputerCraftAPI;
-=======
 import dan200.computercraft.client.gui.GuiSprites;
->>>>>>> 53546b9f
 import dan200.computercraft.client.gui.widgets.DynamicImageButton.HintedMessage;
 import dan200.computercraft.client.render.SpriteRenderer;
 import dan200.computercraft.shared.computer.core.InputHandler;
 import dan200.computercraft.shared.computer.inventory.AbstractComputerMenu;
-import net.minecraft.client.gui.GuiGraphics;
 import net.minecraft.client.gui.components.AbstractWidget;
 import net.minecraft.network.chat.Component;
 
@@ -68,31 +63,12 @@
         ));
     }
 
-<<<<<<< HEAD
-    public static void renderBackground(GuiGraphics graphics, ResourceLocation texture, int x, int y) {
-        graphics.blit(texture,
-            x, y, 0, 102, AbstractComputerMenu.SIDEBAR_WIDTH, FULL_BORDER,
-            ComputerBorderRenderer.TEX_SIZE, ComputerBorderRenderer.TEX_SIZE
-        );
-
-        graphics.blit(texture,
-            x, y + FULL_BORDER, AbstractComputerMenu.SIDEBAR_WIDTH, HEIGHT - FULL_BORDER * 2,
-            0, 107, AbstractComputerMenu.SIDEBAR_WIDTH, 4,
-            ComputerBorderRenderer.TEX_SIZE, ComputerBorderRenderer.TEX_SIZE
-        );
-
-        graphics.blit(texture,
-            x, y + HEIGHT - FULL_BORDER, 0, 111, AbstractComputerMenu.SIDEBAR_WIDTH, FULL_BORDER,
-            ComputerBorderRenderer.TEX_SIZE, ComputerBorderRenderer.TEX_SIZE
-        );
-=======
     public static void renderBackground(SpriteRenderer renderer, GuiSprites.ComputerTextures textures, int x, int y) {
         var texture = textures.sidebar();
         if (texture == null) throw new NullPointerException(textures + " has no sidebar texture");
         var sprite = GuiSprites.get(texture);
 
         renderer.blitVerticalSliced(sprite, x, y, AbstractComputerMenu.SIDEBAR_WIDTH, HEIGHT, FULL_BORDER, FULL_BORDER, TEX_HEIGHT);
->>>>>>> 53546b9f
     }
 
     private static void toggleComputer(BooleanSupplier isOn, InputHandler input) {
