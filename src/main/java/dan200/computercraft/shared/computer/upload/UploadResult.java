--- conflicted
+++ resolved
@@ -16,16 +16,7 @@
 
     public static final Component SUCCESS_TITLE = new TranslatableComponent( "gui.computercraft.upload.success" );
 
-<<<<<<< HEAD
     public static final Component FAILED_TITLE = new TranslatableComponent( "gui.computercraft.upload.failed" );
     public static final Component COMPUTER_OFF_MSG = new TranslatableComponent( "gui.computercraft.upload.failed.computer_off" );
-    public static final Component OUT_OF_SPACE_MSG = new TranslatableComponent( "gui.computercraft.upload.failed.out_of_space" );
     public static final Component TOO_MUCH_MSG = new TranslatableComponent( "gui.computercraft.upload.failed.too_much" );
-
-    public static final Component UPLOAD_OVERWRITE = new TranslatableComponent( "gui.computercraft.upload.overwrite" );
-=======
-    public static final ITextComponent FAILED_TITLE = new TranslationTextComponent( "gui.computercraft.upload.failed" );
-    public static final ITextComponent COMPUTER_OFF_MSG = new TranslationTextComponent( "gui.computercraft.upload.failed.computer_off" );
-    public static final ITextComponent TOO_MUCH_MSG = new TranslationTextComponent( "gui.computercraft.upload.failed.too_much" );
->>>>>>> 5ee5b119
 }