/*
 * This file is part of ComputerCraft - http://www.computercraft.info
 * Copyright Daniel Ratcliffe, 2011-2022. Do not distribute without permission.
 * Send enquiries to dratcliffe@gmail.com
 */
package dan200.computercraft.client.gui.widgets;

import com.mojang.blaze3d.vertex.PoseStack;
import dan200.computercraft.ComputerCraft;
import dan200.computercraft.client.render.ComputerBorderRenderer;
import dan200.computercraft.shared.computer.core.InputHandler;
import net.minecraft.ChatFormatting;
import net.minecraft.client.gui.components.AbstractWidget;
import net.minecraft.client.gui.screens.Screen;
import net.minecraft.network.chat.Component;
import net.minecraft.resources.ResourceLocation;

import java.util.Arrays;
import java.util.Collections;
import java.util.function.BooleanSupplier;
import java.util.function.Consumer;

/**
 * Registers buttons to interact with a computer.
 */
public final class ComputerSidebar
{
    private static final ResourceLocation TEXTURE = new ResourceLocation( ComputerCraft.MOD_ID, "textures/gui/buttons.png" );

    private static final int TEX_SIZE = 64;

    private static final int ICON_WIDTH = 12;
    private static final int ICON_HEIGHT = 12;
    private static final int ICON_MARGIN = 2;

    private static final int ICON_TEX_Y_DIFF = 14;

    private static final int CORNERS_BORDER = 3;
    private static final int FULL_BORDER = CORNERS_BORDER + ICON_MARGIN;

    private static final int BUTTONS = 2;
    private static final int HEIGHT = (ICON_HEIGHT + ICON_MARGIN * 2) * BUTTONS + CORNERS_BORDER * 2;
    public static final int WIDTH = 17;

    private ComputerSidebar()
    {
    }

    public static void addButtons( Screen screen, BooleanSupplier isOn, InputHandler input, Consumer<AbstractWidget> add, int x, int y )
    {
        x += CORNERS_BORDER + 1;
        y += CORNERS_BORDER + ICON_MARGIN;

        add.accept( new DynamicImageButton(
            screen, x, y, ICON_WIDTH, ICON_HEIGHT, () -> isOn.getAsBoolean() ? 15 : 1, 1, ICON_TEX_Y_DIFF,
            TEXTURE, TEX_SIZE, TEX_SIZE, b -> toggleComputer( isOn, input ),
            () -> isOn.getAsBoolean() ? Arrays.asList(
<<<<<<< HEAD
                Component.translatable( "gui.computercraft.tooltip.turn_off" ),
                Component.translatable( "gui.computercraft.tooltip.turn_off.key" ).withStyle( ChatFormatting.GRAY )
            ) : Arrays.asList(
                Component.translatable( "gui.computercraft.tooltip.turn_on" ),
                Component.translatable( "gui.computercraft.tooltip.turn_off.key" ).withStyle( ChatFormatting.GRAY )
=======
                new TranslatableComponent( "gui.computercraft.tooltip.turn_off" ),
                new TranslatableComponent( "gui.computercraft.tooltip.turn_off.key" ).withStyle( ChatFormatting.GRAY )
            ) : Collections.singletonList(
                new TranslatableComponent( "gui.computercraft.tooltip.turn_on" )
>>>>>>> 11ac8658
            )
        ) );

        y += ICON_HEIGHT + ICON_MARGIN * 2;

        add.accept( new DynamicImageButton(
            screen, x, y, ICON_WIDTH, ICON_HEIGHT, 29, 1, ICON_TEX_Y_DIFF,
            TEXTURE, TEX_SIZE, TEX_SIZE, b -> input.queueEvent( "terminate" ),
            Arrays.asList(
                Component.translatable( "gui.computercraft.tooltip.terminate" ),
                Component.translatable( "gui.computercraft.tooltip.terminate.key" ).withStyle( ChatFormatting.GRAY )
            )
        ) );
    }

    public static void renderBackground( PoseStack transform, int x, int y )
    {
        Screen.blit( transform,
            x, y, 0, 102, WIDTH, FULL_BORDER,
            ComputerBorderRenderer.TEX_SIZE, ComputerBorderRenderer.TEX_SIZE
        );

        Screen.blit( transform,
            x, y + FULL_BORDER, WIDTH, HEIGHT - FULL_BORDER * 2,
            0, 107, WIDTH, 4,
            ComputerBorderRenderer.TEX_SIZE, ComputerBorderRenderer.TEX_SIZE
        );

        Screen.blit( transform,
            x, y + HEIGHT - FULL_BORDER, 0, 111, WIDTH, FULL_BORDER,
            ComputerBorderRenderer.TEX_SIZE, ComputerBorderRenderer.TEX_SIZE
        );
    }

    private static void toggleComputer( BooleanSupplier isOn, InputHandler input )
    {
        if( isOn.getAsBoolean() )
        {
            input.shutdown();
        }
        else
        {
            input.turnOn();
        }
    }
}<|MERGE_RESOLUTION|>--- conflicted
+++ resolved
@@ -55,18 +55,10 @@
             screen, x, y, ICON_WIDTH, ICON_HEIGHT, () -> isOn.getAsBoolean() ? 15 : 1, 1, ICON_TEX_Y_DIFF,
             TEXTURE, TEX_SIZE, TEX_SIZE, b -> toggleComputer( isOn, input ),
             () -> isOn.getAsBoolean() ? Arrays.asList(
-<<<<<<< HEAD
                 Component.translatable( "gui.computercraft.tooltip.turn_off" ),
                 Component.translatable( "gui.computercraft.tooltip.turn_off.key" ).withStyle( ChatFormatting.GRAY )
-            ) : Arrays.asList(
-                Component.translatable( "gui.computercraft.tooltip.turn_on" ),
-                Component.translatable( "gui.computercraft.tooltip.turn_off.key" ).withStyle( ChatFormatting.GRAY )
-=======
-                new TranslatableComponent( "gui.computercraft.tooltip.turn_off" ),
-                new TranslatableComponent( "gui.computercraft.tooltip.turn_off.key" ).withStyle( ChatFormatting.GRAY )
             ) : Collections.singletonList(
-                new TranslatableComponent( "gui.computercraft.tooltip.turn_on" )
->>>>>>> 11ac8658
+                Component.translatable( "gui.computercraft.tooltip.turn_on" )
             )
         ) );
 
