/*
 * This file is part of ComputerCraft - http://www.computercraft.info
 * Copyright Daniel Ratcliffe, 2011-2021. Do not distribute without permission.
 * Send enquiries to dratcliffe@gmail.com
 */
package dan200.computercraft.shared.command.text;

import net.minecraft.util.math.BlockPos;
import net.minecraft.util.text.*;
import net.minecraft.util.text.event.ClickEvent;
import net.minecraft.util.text.event.HoverEvent;

/**
 * Various helpers for building chat messages.
 */
public final class ChatHelpers
{
    private static final TextFormatting HEADER = TextFormatting.LIGHT_PURPLE;

    private ChatHelpers() {}

    public static IFormattableTextComponent coloured( String text, TextFormatting colour )
    {
        return new StringTextComponent( text == null ? "" : text ).withStyle( colour );
    }

    public static <T extends IFormattableTextComponent> T coloured( T component, TextFormatting colour )
    {
        component.withStyle( colour );
        return component;
    }

    public static IFormattableTextComponent text( String text )
    {
        return new StringTextComponent( text == null ? "" : text );
    }

    public static IFormattableTextComponent translate( String text )
    {
        return new TranslationTextComponent( text == null ? "" : text );
    }

    public static IFormattableTextComponent translate( String text, Object... args )
    {
        return new TranslationTextComponent( text == null ? "" : text, args );
    }

    public static IFormattableTextComponent list( ITextComponent... children )
    {
        IFormattableTextComponent component = new StringTextComponent( "" );
        for( ITextComponent child : children )
        {
            component.append( child );
        }
        return component;
    }

    public static IFormattableTextComponent position( BlockPos pos )
    {
        if( pos == null ) return translate( "commands.computercraft.generic.no_position" );
        return translate( "commands.computercraft.generic.position", pos.getX(), pos.getY(), pos.getZ() );
    }

    public static IFormattableTextComponent bool( boolean value )
    {
        return value
            ? coloured( translate( "commands.computercraft.generic.yes" ), TextFormatting.GREEN )
            : coloured( translate( "commands.computercraft.generic.no" ), TextFormatting.RED );
    }

    public static IFormattableTextComponent link( IFormattableTextComponent component, String command, ITextComponent toolTip )
    {
        return link( component, new ClickEvent( ClickEvent.Action.RUN_COMMAND, command ), toolTip );
    }

    public static ITextComponent link( ITextComponent component, ClickEvent click, ITextComponent toolTip )
    {
        Style style = component.getStyle();

<<<<<<< HEAD
        if( style.getColor() == null ) style = style.withColor( TextFormatting.YELLOW );
        style = style.withClickEvent( new ClickEvent( ClickEvent.Action.RUN_COMMAND, command ) );
        style = style.withHoverEvent( new HoverEvent( HoverEvent.Action.SHOW_TEXT, toolTip ) );
=======
        if( style.getColor() == null ) style.setColor( TextFormatting.YELLOW );
        style.setClickEvent( click );
        style.setHoverEvent( new HoverEvent( HoverEvent.Action.SHOW_TEXT, toolTip ) );
>>>>>>> 0f6db630

        return component.setStyle( style );
    }

    public static IFormattableTextComponent header( String text )
    {
        return coloured( text, HEADER );
    }

    public static ITextComponent copy( String text )
    {
        StringTextComponent name = new StringTextComponent( text );
        name.getStyle()
            .setClickEvent( new ClickEvent( ClickEvent.Action.COPY_TO_CLIPBOARD, text ) )
            .setHoverEvent( new HoverEvent( HoverEvent.Action.SHOW_TEXT, new TranslationTextComponent( "gui.computercraft.tooltip.copy" ) ) );
        return name;
    }
}<|MERGE_RESOLUTION|>--- conflicted
+++ resolved
@@ -68,7 +68,7 @@
             : coloured( translate( "commands.computercraft.generic.no" ), TextFormatting.RED );
     }
 
-    public static IFormattableTextComponent link( IFormattableTextComponent component, String command, ITextComponent toolTip )
+    public static ITextComponent link( IFormattableTextComponent component, String command, ITextComponent toolTip )
     {
         return link( component, new ClickEvent( ClickEvent.Action.RUN_COMMAND, command ), toolTip );
     }
@@ -77,17 +77,11 @@
     {
         Style style = component.getStyle();
 
-<<<<<<< HEAD
         if( style.getColor() == null ) style = style.withColor( TextFormatting.YELLOW );
-        style = style.withClickEvent( new ClickEvent( ClickEvent.Action.RUN_COMMAND, command ) );
+        style = style.withClickEvent( click );
         style = style.withHoverEvent( new HoverEvent( HoverEvent.Action.SHOW_TEXT, toolTip ) );
-=======
-        if( style.getColor() == null ) style.setColor( TextFormatting.YELLOW );
-        style.setClickEvent( click );
-        style.setHoverEvent( new HoverEvent( HoverEvent.Action.SHOW_TEXT, toolTip ) );
->>>>>>> 0f6db630
 
-        return component.setStyle( style );
+        return component.copy().withStyle( style );
     }
 
     public static IFormattableTextComponent header( String text )
@@ -95,12 +89,12 @@
         return coloured( text, HEADER );
     }
 
-    public static ITextComponent copy( String text )
+    public static IFormattableTextComponent copy( String text )
     {
         StringTextComponent name = new StringTextComponent( text );
-        name.getStyle()
-            .setClickEvent( new ClickEvent( ClickEvent.Action.COPY_TO_CLIPBOARD, text ) )
-            .setHoverEvent( new HoverEvent( HoverEvent.Action.SHOW_TEXT, new TranslationTextComponent( "gui.computercraft.tooltip.copy" ) ) );
-        return name;
+        Style style = name.getStyle()
+            .withClickEvent( new ClickEvent( ClickEvent.Action.COPY_TO_CLIPBOARD, text ) )
+            .withHoverEvent( new HoverEvent( HoverEvent.Action.SHOW_TEXT, new TranslationTextComponent( "gui.computercraft.tooltip.copy" ) ) );
+        return name.withStyle( style );
     }
 }