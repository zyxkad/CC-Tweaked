/*
 * This file is part of ComputerCraft - http://www.computercraft.info
 * Copyright Daniel Ratcliffe, 2011-2020. Do not distribute without permission.
 * Send enquiries to dratcliffe@gmail.com
 */
package dan200.computercraft.shared.computer.inventory;

import dan200.computercraft.ComputerCraft;
<<<<<<< HEAD
import dan200.computercraft.shared.computer.core.ComputerFamily;
import dan200.computercraft.shared.computer.core.IContainerComputer;
import dan200.computercraft.shared.computer.core.ServerComputer;
import dan200.computercraft.shared.network.container.ContainerData;
import dan200.computercraft.shared.network.container.ViewComputerContainerData;
import net.minecraft.entity.player.PlayerEntity;
import net.minecraft.entity.player.PlayerInventory;
import net.minecraft.inventory.container.ContainerType;
import net.minecraft.server.MinecraftServer;
import net.minecraft.util.text.TranslationTextComponent;
=======
import dan200.computercraft.shared.computer.blocks.TileCommandComputer;
import dan200.computercraft.shared.computer.core.*;
import net.minecraft.entity.player.EntityPlayer;
import net.minecraft.inventory.Container;
>>>>>>> a4ae36b6

import javax.annotation.Nonnull;

public class ContainerViewComputer extends ContainerComputerBase implements IContainerComputer
{
    public static final ContainerType<ContainerViewComputer> TYPE = ContainerData.toType( ViewComputerContainerData::new, ContainerViewComputer::new );

    private final int width;
    private final int height;

    public ContainerViewComputer( int id, ServerComputer computer )
    {
        super( TYPE, id, player -> canInteractWith( computer, player ), computer, computer.getFamily() );
        this.width = this.height = 0;
    }

    public ContainerViewComputer( int id, PlayerInventory player, ViewComputerContainerData data )
    {
        super( TYPE, id, player, data );
        this.width = data.getWidth();
        this.height = data.getHeight();
    }

    private static boolean canInteractWith( @Nonnull ServerComputer computer, @Nonnull PlayerEntity player )
    {
        // If this computer no longer exists then discard it.
        if( ComputerCraft.serverComputerRegistry.get( computer.getInstanceID() ) != computer )
        {
            return false;
        }

        // If we're a command computer then ensure we're in creative
        if( computer.getFamily() == ComputerFamily.Command )
        {
            MinecraftServer server = player.getServer();
            if( server == null || !server.isCommandBlockEnabled() )
            {
                return false;
            }
<<<<<<< HEAD
            else if( !player.canUseCommandBlock() )
            {
                player.sendStatusMessage( new TranslationTextComponent( "advMode.notAllowed" ), false );
=======

            // If we're a command computer then ensure we're in creative
            if( serverComputer.getFamily() == ComputerFamily.Command && !TileCommandComputer.isUsable( player ) )
            {
>>>>>>> a4ae36b6
                return false;
            }
        }

        return true;
    }

    public int getWidth()
    {
        return width;
    }

    public int getHeight()
    {
        return height;
    }
}<|MERGE_RESOLUTION|>--- conflicted
+++ resolved
@@ -6,7 +6,7 @@
 package dan200.computercraft.shared.computer.inventory;
 
 import dan200.computercraft.ComputerCraft;
-<<<<<<< HEAD
+import dan200.computercraft.shared.computer.blocks.TileCommandComputer;
 import dan200.computercraft.shared.computer.core.ComputerFamily;
 import dan200.computercraft.shared.computer.core.IContainerComputer;
 import dan200.computercraft.shared.computer.core.ServerComputer;
@@ -15,14 +15,6 @@
 import net.minecraft.entity.player.PlayerEntity;
 import net.minecraft.entity.player.PlayerInventory;
 import net.minecraft.inventory.container.ContainerType;
-import net.minecraft.server.MinecraftServer;
-import net.minecraft.util.text.TranslationTextComponent;
-=======
-import dan200.computercraft.shared.computer.blocks.TileCommandComputer;
-import dan200.computercraft.shared.computer.core.*;
-import net.minecraft.entity.player.EntityPlayer;
-import net.minecraft.inventory.Container;
->>>>>>> a4ae36b6
 
 import javax.annotation.Nonnull;
 
@@ -55,25 +47,9 @@
         }
 
         // If we're a command computer then ensure we're in creative
-        if( computer.getFamily() == ComputerFamily.Command )
+        if( computer.getFamily() == ComputerFamily.Command && !TileCommandComputer.isUsable( player ) )
         {
-            MinecraftServer server = player.getServer();
-            if( server == null || !server.isCommandBlockEnabled() )
-            {
-                return false;
-            }
-<<<<<<< HEAD
-            else if( !player.canUseCommandBlock() )
-            {
-                player.sendStatusMessage( new TranslationTextComponent( "advMode.notAllowed" ), false );
-=======
-
-            // If we're a command computer then ensure we're in creative
-            if( serverComputer.getFamily() == ComputerFamily.Command && !TileCommandComputer.isUsable( player ) )
-            {
->>>>>>> a4ae36b6
-                return false;
-            }
+            return false;
         }
 
         return true;
