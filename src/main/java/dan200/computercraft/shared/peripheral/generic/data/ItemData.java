/*
 * This file is part of ComputerCraft - http://www.computercraft.info
 * Copyright Daniel Ratcliffe, 2011-2021. Do not distribute without permission.
 * Send enquiries to dratcliffe@gmail.com
 */
package dan200.computercraft.shared.peripheral.generic.data;

import com.google.gson.JsonParseException;
import dan200.computercraft.shared.util.NBTUtil;
import net.minecraft.enchantment.Enchantment;
import net.minecraft.enchantment.EnchantmentHelper;
import net.minecraft.item.EnchantedBookItem;
import net.minecraft.item.ItemStack;
import net.minecraft.nbt.CompoundNBT;
import net.minecraft.nbt.INBT;
import net.minecraft.nbt.ListNBT;
import net.minecraft.util.text.ITextComponent;
import net.minecraftforge.common.util.Constants;

import javax.annotation.Nonnull;
import javax.annotation.Nullable;
import java.util.*;
import java.util.stream.Collectors;

/**
 * Data providers for items.
 */
public class ItemData
{
    @Nonnull
    public static <T extends Map<? super String, Object>> T fillBasicSafe( @Nonnull T data, @Nonnull ItemStack stack )
    {
        data.put( "name", DataHelpers.getId( stack.getItem() ) );
        data.put( "count", stack.getCount() );

        return data;
    }

    @Nonnull
    public static <T extends Map<? super String, Object>> T fillBasic( @Nonnull T data, @Nonnull ItemStack stack )
    {
        fillBasicSafe( data, stack );
        String hash = NBTUtil.getNBTHash( stack.getTag() );
        if( hash != null ) data.put( "nbt", hash );
        return data;
    }

    @Nonnull
    public static <T extends Map<? super String, Object>> T fill( @Nonnull T data, @Nonnull ItemStack stack )
    {
        if( stack.isEmpty() ) return data;

        fillBasic( data, stack );

        data.put( "displayName", stack.getHoverName().getString() );
        data.put( "maxCount", stack.getMaxStackSize() );

        if( stack.isDamageableItem() )
        {
            data.put( "damage", stack.getDamageValue() );
            data.put( "maxDamage", stack.getMaxDamage() );
        }

        if( stack.getItem().showDurabilityBar( stack ) )
        {
            data.put( "durability", stack.getItem().getDurabilityForDisplay( stack ) );
        }

        data.put( "tags", DataHelpers.getTags( stack.getItem().getTags() ) );

        CompoundNBT tag = stack.getTag();
        if( tag != null && tag.contains( "display", Constants.NBT.TAG_COMPOUND ) )
        {
            CompoundNBT displayTag = tag.getCompound( "display" );
            if( displayTag.contains( "Lore", Constants.NBT.TAG_LIST ) )
            {
                ListNBT loreTag = displayTag.getList( "Lore", Constants.NBT.TAG_STRING );
                data.put( "lore", loreTag.stream()
                    .map( ItemData::parseTextComponent )
                    .filter( Objects::nonNull )
                    .map( ITextComponent::getString )
                    .collect( Collectors.toList() ) );
            }
        }

        /*
         * Used to hide some data from ItemStack tooltip.
         * @see https://minecraft.gamepedia.com/Tutorials/Command_NBT_tags
         * @see ItemStack#getTooltip
         */
        int hideFlags = tag != null ? tag.getInt( "HideFlags" ) : 0;

        List<Map<String, Object>> enchants = getAllEnchants( stack, hideFlags );
        if( !enchants.isEmpty() ) data.put( "enchantments", enchants );

        if( tag != null && tag.getBoolean( "Unbreakable" ) && (hideFlags & 4) == 0 )
        {
            data.put( "unbreakable", true );
        }

        return data;
    }

    @Nullable
    private static ITextComponent parseTextComponent( @Nonnull INBT x )
    {
        try
        {
<<<<<<< HEAD
            return ITextComponent.Serializer.getComponentFromJson( x.getString() );
=======
            return ITextComponent.Serializer.fromJson( x.getAsString() );
>>>>>>> 34b5ede3
        }
        catch( JsonParseException e )
        {
            return null;
        }
    }

    /**
     * Retrieve all visible enchantments from given stack. Try to follow all tooltip rules : order and visibility.
     *
     * @param stack     Stack to analyse
     * @param hideFlags An int used as bit field to provide visibility rules.
     * @return A filled list that contain all visible enchantments.
     */
    @Nonnull
    private static List<Map<String, Object>> getAllEnchants( @Nonnull ItemStack stack, int hideFlags )
    {
        ArrayList<Map<String, Object>> enchants = new ArrayList<>( 0 );

        if( stack.getItem() instanceof EnchantedBookItem && (hideFlags & 32) == 0 )
        {
            addEnchantments( EnchantedBookItem.getEnchantments( stack ), enchants );
        }

        if( stack.isEnchanted() && (hideFlags & 1) == 0 )
        {
            /*
             * Mimic the EnchantmentHelper.getEnchantments(ItemStack stack) behavior without special case for Enchanted book.
             * I'll do that to have the same data than ones displayed in tooltip.
             * @see EnchantmentHelper.getEnchantments(ItemStack stack)
             */
            addEnchantments( stack.getEnchantmentTags(), enchants );
        }

        return enchants;
    }

    /**
     * Converts a Mojang enchant map to a Lua list.
     *
     * @param rawEnchants The raw NBT list of enchantments
     * @param enchants    The enchantment map to add it to.
     * @see net.minecraft.enchantment.EnchantmentHelper
     */
    private static void addEnchantments( @Nonnull ListNBT rawEnchants, @Nonnull ArrayList<Map<String, Object>> enchants )
    {
        if( rawEnchants.isEmpty() ) return;

        enchants.ensureCapacity( enchants.size() + rawEnchants.size() );

        for( Map.Entry<Enchantment, Integer> entry : EnchantmentHelper.deserializeEnchantments( rawEnchants ).entrySet() )
        {
            Enchantment enchantment = entry.getKey();
            Integer level = entry.getValue();
            HashMap<String, Object> enchant = new HashMap<>( 3 );
            enchant.put( "name", DataHelpers.getId( enchantment ) );
            enchant.put( "level", level );
            enchant.put( "displayName", enchantment.getFullname( level ).getString() );
            enchants.add( enchant );
        }
    }
}<|MERGE_RESOLUTION|>--- conflicted
+++ resolved
@@ -106,11 +106,7 @@
     {
         try
         {
-<<<<<<< HEAD
-            return ITextComponent.Serializer.getComponentFromJson( x.getString() );
-=======
             return ITextComponent.Serializer.fromJson( x.getAsString() );
->>>>>>> 34b5ede3
         }
         catch( JsonParseException e )
         {
