/*
 * This file is part of ComputerCraft - http://www.computercraft.info
 * Copyright Daniel Ratcliffe, 2011-2022. Do not distribute without permission.
 * Send enquiries to dratcliffe@gmail.com
 */
package dan200.computercraft.shared.peripheral.modem.wireless;

import dan200.computercraft.api.peripheral.IPeripheral;
import dan200.computercraft.shared.common.TileGeneric;
import dan200.computercraft.shared.peripheral.modem.ModemPeripheral;
import dan200.computercraft.shared.peripheral.modem.ModemState;
import dan200.computercraft.shared.util.CapabilityUtil;
import dan200.computercraft.shared.util.TickScheduler;
import net.minecraft.core.BlockPos;
import net.minecraft.core.Direction;
import net.minecraft.world.level.Level;
import net.minecraft.world.level.block.entity.BlockEntityType;
import net.minecraft.world.level.block.state.BlockState;
import net.minecraft.world.phys.Vec3;
import net.minecraftforge.common.capabilities.Capability;
import net.minecraftforge.common.util.LazyOptional;

import javax.annotation.Nonnull;
import javax.annotation.Nullable;

import static dan200.computercraft.shared.Capabilities.CAPABILITY_PERIPHERAL;

public class TileWirelessModem extends TileGeneric
{
    private static class Peripheral extends WirelessModemPeripheral
    {
        private final TileWirelessModem entity;

        Peripheral( TileWirelessModem entity )
        {
            super( new ModemState( () -> TickScheduler.schedule( entity.tickToken ) ), entity.advanced );
            this.entity = entity;
        }

        @Nonnull
        @Override
        public Level getLevel()
        {
            return entity.getLevel();
        }

        @Nonnull
        @Override
        public Vec3 getPosition()
        {
            return Vec3.atLowerCornerOf( entity.getBlockPos().relative( entity.getDirection() ) );
        }

        @Override
        public boolean equals( IPeripheral other )
        {
            return this == other || (other instanceof Peripheral && entity == ((Peripheral) other).entity);
        }

        @Nonnull
        @Override
        public Object getTarget()
        {
            return entity;
        }
    }

    private final boolean advanced;

    private final ModemPeripheral modem;
    private boolean destroyed = false;
    private LazyOptional<IPeripheral> modemCap;
    private final TickScheduler.Token tickToken = new TickScheduler.Token( this );

    public TileWirelessModem( BlockEntityType<? extends TileWirelessModem> type, BlockPos pos, BlockState state, boolean advanced )
    {
        super( type, pos, state );
        this.advanced = advanced;
        modem = new Peripheral( this );
    }

    @Override
    public void clearRemoved()
    {
<<<<<<< HEAD
        super.clearRemoved(); // TODO: Replace with onLoad
        TickScheduler.schedule( this );
=======
        super.onLoad();
        TickScheduler.schedule( tickToken );
>>>>>>> 5ee5b119
    }

    @Override
    public void destroy()
    {
        if( !destroyed )
        {
            modem.destroy();
            destroyed = true;
        }
    }

    @Override
    @Deprecated
    public void setBlockState( @Nonnull BlockState state )
    {
        Direction direction = getDirection();
        super.setBlockState( state );
        if( getDirection() != direction ) modemCap = CapabilityUtil.invalidate( modemCap );
    }

    @Override
    public void blockTick()
    {
        if( modem.getModemState().pollChanged() ) updateBlockState();
    }

    @Nonnull
    private Direction getDirection()
    {
        return getBlockState().getValue( BlockWirelessModem.FACING );
    }

    private void updateBlockState()
    {
        boolean on = modem.getModemState().isOpen();
        BlockState state = getBlockState();
        if( state.getValue( BlockWirelessModem.ON ) != on )
        {
            getLevel().setBlockAndUpdate( getBlockPos(), state.setValue( BlockWirelessModem.ON, on ) );
        }
    }

    @Nonnull
    @Override
    public <T> LazyOptional<T> getCapability( @Nonnull Capability<T> cap, @Nullable Direction side )
    {
        if( cap == CAPABILITY_PERIPHERAL )
        {
            if( side != null && getDirection() != side ) return LazyOptional.empty();
            if( modemCap == null ) modemCap = LazyOptional.of( () -> modem );
            return modemCap.cast();
        }

        return super.getCapability( cap, side );
    }
}<|MERGE_RESOLUTION|>--- conflicted
+++ resolved
@@ -82,13 +82,8 @@
     @Override
     public void clearRemoved()
     {
-<<<<<<< HEAD
         super.clearRemoved(); // TODO: Replace with onLoad
-        TickScheduler.schedule( this );
-=======
-        super.onLoad();
         TickScheduler.schedule( tickToken );
->>>>>>> 5ee5b119
     }
 
     @Override
