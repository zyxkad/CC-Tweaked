/*
 * This file is part of ComputerCraft - http://www.computercraft.info
 * Copyright Daniel Ratcliffe, 2011-2022. Do not distribute without permission.
 * Send enquiries to dratcliffe@gmail.com
 */
package dan200.computercraft.shared.common;

import net.minecraft.core.BlockPos;
import net.minecraft.nbt.CompoundTag;
import net.minecraft.network.Connection;
import net.minecraft.network.protocol.game.ClientboundBlockEntityDataPacket;
import net.minecraft.world.InteractionHand;
import net.minecraft.world.InteractionResult;
import net.minecraft.world.entity.player.Player;
import net.minecraft.world.level.block.Block;
import net.minecraft.world.level.block.entity.BlockEntity;
import net.minecraft.world.level.block.entity.BlockEntityType;
import net.minecraft.world.level.block.state.BlockState;
import net.minecraft.world.phys.BlockHitResult;

import javax.annotation.Nonnull;

public abstract class TileGeneric extends BlockEntity
{
<<<<<<< HEAD
    /**
     * Is this block enqueued to be updated next tick? This should only be read/written by the tick scheduler.
     *
     * @see dan200.computercraft.shared.util.TickScheduler
     */
    public final AtomicBoolean scheduled = new AtomicBoolean();

    public TileGeneric( BlockEntityType<? extends TileGeneric> type, BlockPos pos, BlockState state )
=======
    public TileGeneric( TileEntityType<? extends TileGeneric> type )
>>>>>>> 5ee5b119
    {
        super( type, pos, state );
    }

    public void destroy()
    {
    }

    public final void updateBlock()
    {
        setChanged();
        BlockPos pos = getBlockPos();
        BlockState state = getBlockState();
        getLevel().sendBlockUpdated( pos, state, state, Block.UPDATE_ALL );
    }

    @Nonnull
    public InteractionResult onActivate( Player player, InteractionHand hand, BlockHitResult hit )
    {
        return InteractionResult.PASS;
    }

    public void onNeighbourChange( @Nonnull BlockPos neighbour )
    {
    }

    public void onNeighbourTileEntityChange( @Nonnull BlockPos neighbour )
    {
    }

    protected void blockTick()
    {
    }

    protected double getInteractRange( Player player )
    {
        return 8.0;
    }

    public boolean isUsable( Player player )
    {
        if( player == null || !player.isAlive() || getLevel().getBlockEntity( getBlockPos() ) != this ) return false;

        double range = getInteractRange( player );
        BlockPos pos = getBlockPos();
        return player.getCommandSenderWorld() == getLevel() &&
            player.distanceToSqr( pos.getX() + 0.5, pos.getY() + 0.5, pos.getZ() + 0.5 ) <= range * range;
    }

    @Override
    public final void onDataPacket( Connection net, ClientboundBlockEntityDataPacket packet )
    {
        var tag = packet.getTag();
        if( tag != null ) handleUpdateTag( tag );
    }

    @Override
    public void handleUpdateTag( @Nonnull CompoundTag tag )
    {
    }
}<|MERGE_RESOLUTION|>--- conflicted
+++ resolved
@@ -22,18 +22,7 @@
 
 public abstract class TileGeneric extends BlockEntity
 {
-<<<<<<< HEAD
-    /**
-     * Is this block enqueued to be updated next tick? This should only be read/written by the tick scheduler.
-     *
-     * @see dan200.computercraft.shared.util.TickScheduler
-     */
-    public final AtomicBoolean scheduled = new AtomicBoolean();
-
     public TileGeneric( BlockEntityType<? extends TileGeneric> type, BlockPos pos, BlockState state )
-=======
-    public TileGeneric( TileEntityType<? extends TileGeneric> type )
->>>>>>> 5ee5b119
     {
         super( type, pos, state );
     }
