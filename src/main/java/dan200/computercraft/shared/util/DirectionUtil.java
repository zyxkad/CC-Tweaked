--- conflicted
+++ resolved
@@ -6,55 +6,25 @@
 
 package dan200.computercraft.shared.util;
 
-<<<<<<< HEAD
-=======
 import dan200.computercraft.core.computer.ComputerSide;
-import dan200.computercraft.shared.common.IDirectionalTile;
-import net.minecraft.entity.EntityLivingBase;
->>>>>>> b195cab6
 import net.minecraft.util.EnumFacing;
 
 public final class DirectionUtil
 {
     private DirectionUtil() {}
 
-<<<<<<< HEAD
     public static final EnumFacing[] FACINGS = EnumFacing.values();
 
-    public static EnumFacing toLocal( EnumFacing front, EnumFacing relative )
-=======
-    public static ComputerSide toLocal( IDirectionalTile directional, EnumFacing dir )
->>>>>>> b195cab6
+    public static ComputerSide toLocal( EnumFacing front, EnumFacing dir )
     {
-        if( relative.getAxis() == EnumFacing.Axis.Y ) return relative;
-
         if( front.getAxis() == EnumFacing.Axis.Y ) front = EnumFacing.NORTH;
 
-<<<<<<< HEAD
-        if( relative == front )
-        {
-            return EnumFacing.SOUTH;
-        }
-        else if( relative == front.getOpposite() )
-        {
-            return EnumFacing.NORTH;
-        }
-        else if( relative == front.rotateYCCW() )
-        {
-            return EnumFacing.EAST;
-        }
-        else
-        {
-            return EnumFacing.WEST;
-        }
-=======
         if( dir == front ) return ComputerSide.FRONT;
         if( dir == front.getOpposite() ) return ComputerSide.BACK;
         if( dir == front.rotateYCCW() ) return ComputerSide.LEFT;
         if( dir == front.rotateY() ) return ComputerSide.RIGHT;
         if( dir == EnumFacing.UP ) return ComputerSide.TOP;
         return ComputerSide.BOTTOM;
->>>>>>> b195cab6
     }
 
     public static float toPitchAngle( EnumFacing dir )
