--- conflicted
+++ resolved
@@ -20,18 +20,9 @@
 
     public static void fill( @Nonnull Map<? super String, Object> data, @Nonnull FluidStack stack )
     {
-<<<<<<< HEAD
-        fillBasic( data, stack );
-
         // FluidStack doesn't have a getTags method, so we need to use the deprecated builtInRegistryHolder.
         @SuppressWarnings( "deprecation" )
         var holder = stack.getFluid().builtInRegistryHolder();
         data.put( "tags", DataHelpers.getTags( holder ) );
-
-        DetailProviders.fillData( FluidStack.class, data, stack );
-        return data;
-=======
-        data.put( "tags", DataHelpers.getTags( stack.getFluid().getTags() ) );
->>>>>>> 562f224c
     }
 }