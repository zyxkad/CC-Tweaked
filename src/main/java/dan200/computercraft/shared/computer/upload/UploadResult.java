--- conflicted
+++ resolved
@@ -14,15 +14,7 @@
     CONSUMED,
     ERROR;
 
-<<<<<<< HEAD
-    public static final Component SUCCESS_TITLE = new TranslatableComponent( "gui.computercraft.upload.success" );
-
     public static final Component FAILED_TITLE = new TranslatableComponent( "gui.computercraft.upload.failed" );
     public static final Component COMPUTER_OFF_MSG = new TranslatableComponent( "gui.computercraft.upload.failed.computer_off" );
     public static final Component TOO_MUCH_MSG = new TranslatableComponent( "gui.computercraft.upload.failed.too_much" );
-=======
-    public static final ITextComponent FAILED_TITLE = new TranslationTextComponent( "gui.computercraft.upload.failed" );
-    public static final ITextComponent COMPUTER_OFF_MSG = new TranslationTextComponent( "gui.computercraft.upload.failed.computer_off" );
-    public static final ITextComponent TOO_MUCH_MSG = new TranslationTextComponent( "gui.computercraft.upload.failed.too_much" );
->>>>>>> 4c5b3a6e
 }