/*
 * This file is part of ComputerCraft - http://www.computercraft.info
 * Copyright Daniel Ratcliffe, 2011-2021. Do not distribute without permission.
 * Send enquiries to dratcliffe@gmail.com
 */
package dan200.computercraft.core.filesystem;

import com.google.common.cache.Cache;
import com.google.common.cache.CacheBuilder;
import com.google.common.io.ByteStreams;
import dan200.computercraft.ComputerCraft;
import dan200.computercraft.api.filesystem.IMount;
import dan200.computercraft.core.apis.handles.ArrayByteChannel;
import dan200.computercraft.shared.util.IoUtil;
<<<<<<< HEAD
import net.minecraft.ResourceLocationException;
import net.minecraft.resources.ResourceLocation;
import net.minecraft.server.packs.resources.ReloadableResourceManager;
import net.minecraft.server.packs.resources.Resource;
import net.minecraft.server.packs.resources.ResourceManager;
import net.minecraft.server.packs.resources.ResourceManagerReloadListener;
=======
import net.minecraft.client.resources.ReloadListener;
import net.minecraft.profiler.IProfiler;
import net.minecraft.resources.IResource;
import net.minecraft.resources.IResourceManager;
import net.minecraft.util.ResourceLocation;
import net.minecraft.util.ResourceLocationException;
>>>>>>> 18d66bd7

import javax.annotation.Nonnull;
import javax.annotation.Nullable;
import java.io.FileNotFoundException;
import java.io.IOException;
import java.io.InputStream;
import java.nio.channels.Channels;
import java.nio.channels.ReadableByteChannel;
import java.util.HashMap;
import java.util.List;
import java.util.Map;
import java.util.concurrent.TimeUnit;

public final class ResourceMount implements IMount
{
    /**
     * Only cache files smaller than 1MiB.
     */
    private static final int MAX_CACHED_SIZE = 1 << 20;

    /**
     * Limit the entire cache to 64MiB.
     */
    private static final int MAX_CACHE_SIZE = 64 << 20;

    private static final byte[] TEMP_BUFFER = new byte[8192];

    /**
     * We maintain a cache of the contents of all files in the mount. This allows us to allow
     * seeking within ROM files, and reduces the amount we need to access disk for computer startup.
     */
    private static final Cache<FileEntry, byte[]> CONTENTS_CACHE = CacheBuilder.newBuilder()
        .concurrencyLevel( 4 )
        .expireAfterAccess( 60, TimeUnit.SECONDS )
        .maximumWeight( MAX_CACHE_SIZE )
        .weakKeys()
        .<FileEntry, byte[]>weigher( ( k, v ) -> v.length )
        .build();

    /**
     * Maintain a cache of currently loaded resource mounts. This cache is invalidated when currentManager changes.
     */
<<<<<<< HEAD
    private static final Map<ReloadableResourceManager, Map<ResourceLocation, ResourceMount>> MOUNT_CACHE = new WeakHashMap<>( 2 );

    private final String namespace;
    private final String subPath;
    private final ReloadableResourceManager manager;
=======
    private static final Map<ResourceLocation, ResourceMount> MOUNT_CACHE = new HashMap<>( 2 );

    private final String namespace;
    private final String subPath;
    private IResourceManager manager;
>>>>>>> 18d66bd7

    @Nullable
    private FileEntry root;

<<<<<<< HEAD
    public static ResourceMount get( String namespace, String subPath, ReloadableResourceManager manager )
=======
    public static ResourceMount get( String namespace, String subPath, IResourceManager manager )
>>>>>>> 18d66bd7
    {
        ResourceLocation path = new ResourceLocation( namespace, subPath );
        synchronized( MOUNT_CACHE )
        {
            ResourceMount mount = MOUNT_CACHE.get( path );
            if( mount == null ) MOUNT_CACHE.put( path, mount = new ResourceMount( namespace, subPath, manager ) );
            return mount;
        }
    }

<<<<<<< HEAD
    private ResourceMount( String namespace, String subPath, ReloadableResourceManager manager )
=======
    private ResourceMount( String namespace, String subPath, IResourceManager manager )
>>>>>>> 18d66bd7
    {
        this.namespace = namespace;
        this.subPath = subPath;
        load( manager );
    }

    private void load( IResourceManager manager )
    {
        boolean hasAny = false;
        String existingNamespace = null;

        FileEntry newRoot = new FileEntry( new ResourceLocation( namespace, subPath ) );
        for( ResourceLocation file : manager.listResources( subPath, s -> true ) )
        {
            existingNamespace = file.getNamespace();

            if( !file.getNamespace().equals( namespace ) ) continue;
            if( !FileSystem.contains( subPath, file.getPath() ) ) continue; // Some packs seem to include the parent?

            String localPath = FileSystem.toLocal( file.getPath(), subPath );
            create( newRoot, localPath );
            hasAny = true;
        }

        this.manager = manager;
        root = hasAny ? newRoot : null;

        if( !hasAny )
        {
            ComputerCraft.log.warn( "Cannot find any files under /data/{}/{} for resource mount.", namespace, subPath );
            if( existingNamespace != null )
            {
                ComputerCraft.log.warn( "There are files under /data/{}/{} though. Did you get the wrong namespace?", existingNamespace, subPath );
            }
        }
    }

    private FileEntry get( String path )
    {
        FileEntry lastEntry = root;
        int lastIndex = 0;

        while( lastEntry != null && lastIndex < path.length() )
        {
            int nextIndex = path.indexOf( '/', lastIndex );
            if( nextIndex < 0 ) nextIndex = path.length();

            lastEntry = lastEntry.children == null ? null : lastEntry.children.get( path.substring( lastIndex, nextIndex ) );
            lastIndex = nextIndex + 1;
        }

        return lastEntry;
    }

    private void create( FileEntry lastEntry, String path )
    {
        int lastIndex = 0;
        while( lastIndex < path.length() )
        {
            int nextIndex = path.indexOf( '/', lastIndex );
            if( nextIndex < 0 ) nextIndex = path.length();

            String part = path.substring( lastIndex, nextIndex );
            if( lastEntry.children == null ) lastEntry.children = new HashMap<>();

            FileEntry nextEntry = lastEntry.children.get( part );
            if( nextEntry == null )
            {
                ResourceLocation childPath;
                try
                {
                    childPath = new ResourceLocation( namespace, subPath + "/" + path );
                }
                catch( ResourceLocationException e )
                {
                    ComputerCraft.log.warn( "Cannot create resource location for {} ({})", part, e.getMessage() );
                    return;
                }
                lastEntry.children.put( part, nextEntry = new FileEntry( childPath ) );
            }

            lastEntry = nextEntry;
            lastIndex = nextIndex + 1;
        }
    }

    @Override
    public boolean exists( @Nonnull String path )
    {
        return get( path ) != null;
    }

    @Override
    public boolean isDirectory( @Nonnull String path )
    {
        FileEntry file = get( path );
        return file != null && file.isDirectory();
    }

    @Override
    public void list( @Nonnull String path, @Nonnull List<String> contents ) throws IOException
    {
        FileEntry file = get( path );
        if( file == null || !file.isDirectory() ) throw new IOException( "/" + path + ": Not a directory" );

        file.list( contents );
    }

    @Override
    public long getSize( @Nonnull String path ) throws IOException
    {
        FileEntry file = get( path );
        if( file != null )
        {
            if( file.size != -1 ) return file.size;
            if( file.isDirectory() ) return file.size = 0;

            byte[] contents = CONTENTS_CACHE.getIfPresent( file );
            if( contents != null ) return file.size = contents.length;

            try
            {
                Resource resource = manager.getResource( file.identifier );
                InputStream s = resource.getInputStream();
                int total = 0, read = 0;
                do
                {
                    total += read;
                    read = s.read( TEMP_BUFFER );
                } while( read > 0 );

                return file.size = total;
            }
            catch( IOException e )
            {
                return file.size = 0;
            }
        }

        throw new IOException( "/" + path + ": No such file" );
    }

    @Nonnull
    @Override
    public ReadableByteChannel openForRead( @Nonnull String path ) throws IOException
    {
        FileEntry file = get( path );
        if( file != null && !file.isDirectory() )
        {
            byte[] contents = CONTENTS_CACHE.getIfPresent( file );
            if( contents != null ) return new ArrayByteChannel( contents );

            try
            {
                InputStream stream = manager.getResource( file.identifier ).getInputStream();
                if( stream.available() > MAX_CACHED_SIZE ) return Channels.newChannel( stream );

                try
                {
                    contents = ByteStreams.toByteArray( stream );
                }
                finally
                {
                    IoUtil.closeQuietly( stream );
                }

                CONTENTS_CACHE.put( file, contents );
                return new ArrayByteChannel( contents );
            }
            catch( FileNotFoundException ignored )
            {
            }
        }

        throw new IOException( "/" + path + ": No such file" );
    }

    private static class FileEntry
    {
        final ResourceLocation identifier;
        Map<String, FileEntry> children;
        long size = -1;

        FileEntry( ResourceLocation identifier )
        {
            this.identifier = identifier;
        }

        boolean isDirectory()
        {
            return children != null;
        }

        void list( List<String> contents )
        {
            if( children != null ) contents.addAll( children.keySet() );
        }
    }

    /**
<<<<<<< HEAD
     * A {@link ResourceManagerReloadListener} which reloads any associated mounts.
     *
     * While people should really be keeping a permanent reference to this, some people construct it every
     * method call, so let's make this as small as possible.
     */
    static class Listener implements ResourceManagerReloadListener
    {
        private static final Listener INSTANCE = new Listener();

        private final Set<ResourceMount> mounts = Collections.newSetFromMap( new WeakHashMap<>() );
        private final Set<ReloadableResourceManager> managers = Collections.newSetFromMap( new WeakHashMap<>() );

        @Override
        public void onResourceManagerReload( @Nonnull ResourceManager manager )
=======
     * A {@link ReloadListener} which reloads any associated mounts and correctly updates the resource manager they
     * point to.
     */
    public static final ReloadListener<Void> RELOAD_LISTENER = new ReloadListener<Void>()
    {
        @Nonnull
        @Override
        protected Void prepare( @Nonnull IResourceManager manager, @Nonnull IProfiler profiler )
        {
            profiler.push( "Reloading ComputerCraft mounts" );
            try
            {
                for( ResourceMount mount : MOUNT_CACHE.values() ) mount.load( manager );
            }
            finally
            {
                profiler.pop();
            }
            return null;
        }

        @Override
        protected void apply( @Nonnull Void result, @Nonnull IResourceManager manager, @Nonnull IProfiler profiler )
>>>>>>> 18d66bd7
        {
        }
<<<<<<< HEAD

        synchronized void add( ReloadableResourceManager manager, ResourceMount mount )
        {
            if( managers.add( manager ) ) manager.registerReloadListener( this );
            mounts.add( mount );
        }
    }
=======
    };
>>>>>>> 18d66bd7
}<|MERGE_RESOLUTION|>--- conflicted
+++ resolved
@@ -12,21 +12,13 @@
 import dan200.computercraft.api.filesystem.IMount;
 import dan200.computercraft.core.apis.handles.ArrayByteChannel;
 import dan200.computercraft.shared.util.IoUtil;
-<<<<<<< HEAD
 import net.minecraft.ResourceLocationException;
 import net.minecraft.resources.ResourceLocation;
-import net.minecraft.server.packs.resources.ReloadableResourceManager;
+import net.minecraft.server.packs.resources.PreparableReloadListener;
 import net.minecraft.server.packs.resources.Resource;
 import net.minecraft.server.packs.resources.ResourceManager;
-import net.minecraft.server.packs.resources.ResourceManagerReloadListener;
-=======
-import net.minecraft.client.resources.ReloadListener;
-import net.minecraft.profiler.IProfiler;
-import net.minecraft.resources.IResource;
-import net.minecraft.resources.IResourceManager;
-import net.minecraft.util.ResourceLocation;
-import net.minecraft.util.ResourceLocationException;
->>>>>>> 18d66bd7
+import net.minecraft.server.packs.resources.SimplePreparableReloadListener;
+import net.minecraft.util.profiling.ProfilerFiller;
 
 import javax.annotation.Nonnull;
 import javax.annotation.Nullable;
@@ -69,28 +61,16 @@
     /**
      * Maintain a cache of currently loaded resource mounts. This cache is invalidated when currentManager changes.
      */
-<<<<<<< HEAD
-    private static final Map<ReloadableResourceManager, Map<ResourceLocation, ResourceMount>> MOUNT_CACHE = new WeakHashMap<>( 2 );
+    private static final Map<ResourceLocation, ResourceMount> MOUNT_CACHE = new HashMap<>( 2 );
 
     private final String namespace;
     private final String subPath;
-    private final ReloadableResourceManager manager;
-=======
-    private static final Map<ResourceLocation, ResourceMount> MOUNT_CACHE = new HashMap<>( 2 );
-
-    private final String namespace;
-    private final String subPath;
-    private IResourceManager manager;
->>>>>>> 18d66bd7
+    private ResourceManager manager;
 
     @Nullable
     private FileEntry root;
 
-<<<<<<< HEAD
-    public static ResourceMount get( String namespace, String subPath, ReloadableResourceManager manager )
-=======
-    public static ResourceMount get( String namespace, String subPath, IResourceManager manager )
->>>>>>> 18d66bd7
+    public static ResourceMount get( String namespace, String subPath, ResourceManager manager )
     {
         ResourceLocation path = new ResourceLocation( namespace, subPath );
         synchronized( MOUNT_CACHE )
@@ -101,18 +81,14 @@
         }
     }
 
-<<<<<<< HEAD
-    private ResourceMount( String namespace, String subPath, ReloadableResourceManager manager )
-=======
-    private ResourceMount( String namespace, String subPath, IResourceManager manager )
->>>>>>> 18d66bd7
+    private ResourceMount( String namespace, String subPath, ResourceManager manager )
     {
         this.namespace = namespace;
         this.subPath = subPath;
         load( manager );
     }
 
-    private void load( IResourceManager manager )
+    private void load( ResourceManager manager )
     {
         boolean hasAny = false;
         String existingNamespace = null;
@@ -306,30 +282,14 @@
     }
 
     /**
-<<<<<<< HEAD
-     * A {@link ResourceManagerReloadListener} which reloads any associated mounts.
-     *
-     * While people should really be keeping a permanent reference to this, some people construct it every
-     * method call, so let's make this as small as possible.
-     */
-    static class Listener implements ResourceManagerReloadListener
-    {
-        private static final Listener INSTANCE = new Listener();
-
-        private final Set<ResourceMount> mounts = Collections.newSetFromMap( new WeakHashMap<>() );
-        private final Set<ReloadableResourceManager> managers = Collections.newSetFromMap( new WeakHashMap<>() );
-
-        @Override
-        public void onResourceManagerReload( @Nonnull ResourceManager manager )
-=======
-     * A {@link ReloadListener} which reloads any associated mounts and correctly updates the resource manager they
-     * point to.
-     */
-    public static final ReloadListener<Void> RELOAD_LISTENER = new ReloadListener<Void>()
+     * A {@link PreparableReloadListener} which reloads any associated mounts and correctly updates the resource manager
+     * they point to.
+     */
+    public static final SimplePreparableReloadListener<Void> RELOAD_LISTENER = new SimplePreparableReloadListener<>()
     {
         @Nonnull
         @Override
-        protected Void prepare( @Nonnull IResourceManager manager, @Nonnull IProfiler profiler )
+        protected Void prepare( @Nonnull ResourceManager manager, @Nonnull ProfilerFiller profiler )
         {
             profiler.push( "Reloading ComputerCraft mounts" );
             try
@@ -344,19 +304,8 @@
         }
 
         @Override
-        protected void apply( @Nonnull Void result, @Nonnull IResourceManager manager, @Nonnull IProfiler profiler )
->>>>>>> 18d66bd7
-        {
-        }
-<<<<<<< HEAD
-
-        synchronized void add( ReloadableResourceManager manager, ResourceMount mount )
-        {
-            if( managers.add( manager ) ) manager.registerReloadListener( this );
-            mounts.add( mount );
-        }
-    }
-=======
+        protected void apply( @Nonnull Void result, @Nonnull ResourceManager manager, @Nonnull ProfilerFiller profiler )
+        {
+        }
     };
->>>>>>> 18d66bd7
 }